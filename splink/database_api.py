import hashlib
import logging
import math
import os
import random
import re
import sqlite3
import time
from abc import ABC, abstractmethod
from itertools import compress
from tempfile import TemporaryDirectory
from typing import Dict, Generic, List, TypeVar, Union, final

import duckdb
import pandas as pd
import sqlglot
from numpy import nan
from pyspark.sql.dataframe import DataFrame as spark_df
from pyspark.sql.utils import AnalysisException
from sqlalchemy import text
from sqlalchemy.engine import Engine

from .cache_dict_with_logging import CacheDictWithLogging
from .databricks.enable_splink import enable_splink
from .dialects import (
    DuckDBDialect,
    PostgresDialect,
    SparkDialect,
    SplinkDialect,
    SQLiteDialect,
)
from .duckdb.dataframe import DuckDBDataFrame
from .duckdb.duckdb_helpers.duckdb_helpers import (
    create_temporary_duckdb_connection,
    duckdb_load_from_file,
    validate_duckdb_connection,
)
from .exceptions import SplinkException
from .logging_messages import execute_sql_logging_message_info, log_sql
<<<<<<< HEAD
from .misc import (
    ensure_is_list,
    major_minor_version_greater_equal_than,
    parse_duration,
)
from .postgres.linker import PostgresDataFrame
=======
from .misc import ensure_is_list, major_minor_version_greater_equal_than
from .postgres.dataframe import PostgresDataFrame
from .spark.dataframe import SparkDataFrame
>>>>>>> b8bf0d09
from .spark.jar_location import get_scala_udfs
from .splink_dataframe import SplinkDataFrame
from .sqlite.dataframe import SQLiteDataFrame

logger = logging.getLogger(__name__)


# a placeholder type. This will depend on the backend subclass - something
# 'tabley' for that backend, such as duckdb.DuckDBPyRelation or spark.DataFrame
TablishType = TypeVar("TablishType")


class DatabaseAPI(ABC, Generic[TablishType]):
    sql_dialect: SplinkDialect
    debug_mode: bool = False
    """
    DatabaseAPI class handles _all_ interactions with the database
    Anything backend-specific (but not related to SQL dialects) lives here also

    This is intended to be subclassed for specific backends
    """

    def __init__(self) -> None:
        self._intermediate_table_cache: CacheDictWithLogging = CacheDictWithLogging()
        # TODO: replace this:
        self._cache_uid: str = str(random.choice(range(10000)))

    @final
    def log_and_run_sql_execution(
        self, final_sql: str, templated_name: str, physical_name: str
    ) -> TablishType:
        """
        Log some sql, then call _run_sql_execution()
        Any errors will be converted to SplinkException with more detail
        names are only relevant for logging, not execution
        """
        logger.debug(execute_sql_logging_message_info(templated_name, physical_name))
        logger.log(5, log_sql(final_sql))
        try:
            return self._run_sql_execution(final_sql)
        except Exception as e:
            # Parse our SQL through sqlglot to pretty print
            try:
                final_sql = sqlglot.parse_one(
                    final_sql,
                    read=self.sql_dialect,
                ).sql(pretty=True)
                # if sqlglot produces any errors, just report the raw SQL
            except Exception:
                pass

            raise SplinkException(
                f"Error executing the following sql for table "
                f"`{templated_name}`({physical_name}):\n{final_sql}"
                f"\n\nError was: {e}"
            ) from e

    # TODO: rename this?
    def execute_sql_against_backend(
        self, sql: str, templated_name: str, physical_name: str
    ) -> SplinkDataFrame:
        """
        Create a table in the backend using some given sql

        Table will have physical_name in the backend.

        Returns a SplinkDataFrame which also uses templated_name
        """
        sql = self._setup_for_execute_sql(sql, physical_name)
        spark_df = self.log_and_run_sql_execution(sql, templated_name, physical_name)
        output_df = self._cleanup_for_execute_sql(
            spark_df, templated_name, physical_name
        )
        return output_df

    def _sql_to_splink_dataframe(
        self,
        sql,
        output_tablename_templated,
        use_cache=True,
    ) -> SplinkDataFrame:
        # differences from execute_sql_against_backend:
        # this _calculates_ physical name, and
        # handles debug_mode
        # TODO: also maybe caching? but maybe that is even lower down
        to_hash = (sql + self._cache_uid).encode("utf-8")
        hash = hashlib.sha256(to_hash).hexdigest()[:9]
        # Ensure hash is valid sql table name
        table_name_hash = f"{output_tablename_templated}_{hash}"

        # TODO: caching

        if self.debug_mode:  # TODO: i guess this makes sense on the dbapi? but think.
            print(sql)  # noqa: T201
            splink_dataframe = self.execute_sql_against_backend(
                sql,
                output_tablename_templated,
                output_tablename_templated,
            )

            df_pd = splink_dataframe.as_pandas_dataframe()
            try:
                from IPython.display import display

                display(df_pd)
            except ModuleNotFoundError:
                print(df_pd)  # noqa: T201

        else:
            splink_dataframe = self.execute_sql_against_backend(
                sql, output_tablename_templated, table_name_hash
            )

        splink_dataframe.created_by_splink = True
        splink_dataframe.sql_used_to_create = sql

        return splink_dataframe

    def _execute_sql_pipeline(
        self,
        pipeline,
        input_dataframes: List[SplinkDataFrame] = [],
        use_cache=True,
    ) -> SplinkDataFrame:
        """
        Execute a given pipeline using input_dataframes as seeds if provided.
        self.debug_mode controls whether this is CTE or individual tables.
        pipeline is resest upon completion
        """

        if not self.debug_mode:
            sql_gen = pipeline._generate_pipeline(input_dataframes)
            output_tablename_templated = pipeline.output_table_name

            # TODO: check cache
            splink_dataframe = self._sql_to_splink_dataframe(
                sql_gen,
                output_tablename_templated,
                use_cache,
            )
        else:
            # In debug mode, we do not pipeline the sql and print the
            # results of each part of the pipeline
            for task in pipeline._generate_pipeline_parts(input_dataframes):
                start_time = time.time()
                output_tablename = task.output_table_name
                sql = task.sql
                print("------")  # noqa: T201
                print(  # noqa: T201
                    f"--------Creating table: {output_tablename}--------"
                )

                splink_dataframe = self._sql_to_splink_dataframe(
                    sql,
                    output_tablename,
                    use_cache=False,
                )
                run_time = parse_duration(time.time() - start_time)
                print(f"Step ran in: {run_time}")  # noqa: T201

        # if there is an error the pipeline will not reset, leaving caller to handle
        pipeline.reset()
        return splink_dataframe

    @final
    def register_multiple_tables(
        self, input_tables, input_aliases, overwrite=False
    ) -> Dict[str, SplinkDataFrame]:
        tables_as_splink_dataframes = {}
        existing_tables = []
        for table, alias in zip(input_tables, input_aliases):
            if isinstance(table, str):
                # already registered - this should be a table name
                continue
            exists = self.table_exists_in_database(alias)
            # if table exists, and we are not overwriting, we have a problem!
            if exists:
                if not overwrite:
                    existing_tables.append(alias)
                else:
                    self._delete_table_from_database(alias)

        if existing_tables:
            existing_tables_str = ", ".join(existing_tables)
            msg = (
                f"Table(s): {existing_tables_str} already exists in database. "
                "Please remove or rename before retrying"
            )
            raise ValueError(msg)
        for table, alias in zip(input_tables, input_aliases):
            if not isinstance(table, str):
                self._table_registration(table, alias)
                table = alias
            sdf = self.table_to_splink_dataframe(alias, table)
            tables_as_splink_dataframes[alias] = sdf
        return tables_as_splink_dataframes

    @final
    def register_table(self, input, table_name, overwrite=False) -> SplinkDataFrame:
        tables_dict = self.register_multiple_tables(
            [input], [table_name], overwrite=overwrite
        )
        return tables_dict[table_name]

    def _setup_for_execute_sql(self, sql: str, physical_name: str) -> str:
        # returns sql
        # sensible default:
        self._delete_table_from_database(physical_name)
        sql = f"CREATE TABLE {physical_name} AS {sql}"
        return sql

    def _cleanup_for_execute_sql(
        self, table, templated_name: str, physical_name: str
    ) -> SplinkDataFrame:
        # sensible default:
        output_df = self.table_to_splink_dataframe(templated_name, physical_name)
        return output_df

    @abstractmethod
    def _run_sql_execution(self, final_sql: str) -> TablishType:
        pass

    def _delete_table_from_database(self, name: str):
        # sensible default:
        drop_sql = f"DROP TABLE IF EXISTS {name}"
        self._run_sql_execution(drop_sql)

    @abstractmethod
    def _table_registration(self, input, table_name: str) -> None:
        """
        Actually register table with backend.

        Overwrite if it already exists.
        """
        pass

    @abstractmethod
    def table_to_splink_dataframe(
        self, templated_name, physical_name
    ) -> SplinkDataFrame:
        pass

    @abstractmethod
    def table_exists_in_database(self, table_name: str) -> bool:
        """
        Check if table_name exists in the backend
        """
        pass

    def process_input_tables(self, input_tables) -> List:
        """
        Process list of input tables from whatever form they arrive in to that suitable
        for linker.
        Default just passes through - backends can specialise if desired
        """
        return input_tables

    # should probably also be responsible for cache
    # TODO: stick this in a cache-api that lives on this

    def _remove_splinkdataframe_from_cache(self, splink_dataframe: SplinkDataFrame):
        keys_to_delete = set()
        for key, df in self._intermediate_table_cache.items():
            if df.physical_name == splink_dataframe.physical_name:
                keys_to_delete.add(key)

        for k in keys_to_delete:
            del self._intermediate_table_cache[k]


# alias for brevity:
ddb_con = duckdb.DuckDBPyConnection
sql_con = sqlite3.Connection


class DuckDBAPI(DatabaseAPI):
    sql_dialect = DuckDBDialect()

    def __init__(
        self,
        connection: Union[str, ddb_con] = ":memory:",
        output_schema: str = None,
    ):
        super().__init__()
        validate_duckdb_connection(connection, logger)

        if isinstance(connection, str):
            con_lower = connection.lower()
        if isinstance(connection, ddb_con):
            con = connection
        elif con_lower == ":memory:":
            con = duckdb.connect(database=connection)
        elif con_lower == ":temporary:":
            con = create_temporary_duckdb_connection(self)
        else:
            con = duckdb.connect(database=connection)

        self._con = con

        if output_schema:
            self._con.execute(
                f"""
                    CREATE SCHEMA IF NOT EXISTS {output_schema};
                    SET schema '{output_schema}';
                """
            )

    def _table_registration(self, input, table_name) -> None:
        if isinstance(input, dict):
            input = pd.DataFrame(input)
        elif isinstance(input, list):
            input = pd.DataFrame.from_records(input)

        # Registration errors will automatically
        # occur if an invalid data type is passed as an argument
        self._con.sql(f"CREATE TABLE {table_name} AS SELECT * FROM input")

    def table_to_splink_dataframe(
        self, templated_name, physical_name
    ) -> DuckDBDataFrame:
        return DuckDBDataFrame(templated_name, physical_name, self)

    def table_exists_in_database(self, table_name):
        sql = f"PRAGMA table_info('{table_name}');"

        # From duckdb 0.5.0, duckdb will raise a CatalogException
        # which does not exist in 0.4.0 or before

        # TODO: probably we can drop this compat now?
        try:
            from duckdb import CatalogException

            error = (RuntimeError, CatalogException)
        except ImportError:
            error = RuntimeError

        try:
            self._con.execute(sql)
        except error:
            return False
        return True

    def load_from_file(self, file_path: str):
        return duckdb_load_from_file(file_path)

    def _run_sql_execution(self, final_sql: str) -> duckdb.DuckDBPyRelation:
        return self._con.sql(final_sql)

    @property
    def accepted_df_dtypes(self):
        accepted_df_dtypes = [pd.DataFrame]
        try:
            # If pyarrow is installed, add to the accepted list
            import pyarrow as pa

            accepted_df_dtypes.append(pa.lib.Table)
        except ImportError:
            pass
        return accepted_df_dtypes

    def process_input_tables(self, input_tables):
        return [
            self.load_from_file(t) if isinstance(t, str) else t for t in input_tables
        ]

    # special methods for use:

    def export_to_duckdb_file(self, output_path, delete_intermediate_tables=False):
        """
        https://stackoverflow.com/questions/66027598/how-to-vacuum-reduce-file-size-on-duckdb
        """
        if delete_intermediate_tables:
            self._delete_tables_created_by_splink_from_db()
        with TemporaryDirectory() as tmpdir:
            self._con.execute(f"EXPORT DATABASE '{tmpdir}' (FORMAT PARQUET);")
            new_con = duckdb.connect(database=output_path)
            new_con.execute(f"IMPORT DATABASE '{tmpdir}';")
            new_con.close()


class SparkAPI(DatabaseAPI):
    sql_dialect = SparkDialect()

    def __init__(
        self,
        break_lineage_method=None,
        spark=None,
        catalog=None,
        database=None,
        # TODO: what to do about repartitions:
        repartition_after_blocking=False,
        num_partitions_on_repartition=None,
        register_udfs_automatically=True,
    ):
        super().__init__()
        # TODO: revise logic as necessary!
        self.break_lineage_method = break_lineage_method

        # these properties will be needed whenever spark is _actually_ set up
        self.repartition_after_blocking = repartition_after_blocking
        self.num_partitions_on_repartition = num_partitions_on_repartition
        self.catalog = catalog
        self.database = database
        self.register_udfs_automatically = register_udfs_automatically

        # TODO: hmmm breaking this flow. Lazy spark ??
        # self._get_spark_from_input_tables_if_not_provided(spark, input_tables)
        self.spark = spark

        # TODO: also need to think about where these live:
        # self._drop_splink_cached_tables()
        # self._check_ansi_enabled_if_converting_dates()

        # TODO: (ideally) set things up so databricks can inherit from this
        self.in_databricks = "DATABRICKS_RUNTIME_VERSION" in os.environ
        if self.in_databricks:
            enable_splink(spark)

        self._set_default_break_lineage_method()

    def _table_registration(self, input, table_name) -> None:
        if isinstance(input, dict):
            input = pd.DataFrame(input)
        elif isinstance(input, list):
            input = pd.DataFrame.from_records(input)

        if isinstance(input, pd.DataFrame):
            input = self._clean_pandas_df(input)
            input = self.spark.createDataFrame(input)

        input.createOrReplaceTempView(table_name)

    def table_to_splink_dataframe(
        self, templated_name, physical_name
    ) -> SparkDataFrame:
        return SparkDataFrame(templated_name, physical_name, self)

    def table_exists_in_database(self, table_name):
        query_result = self.spark.sql(
            f"show tables from {self.splink_data_store} like '{table_name}'"
        ).collect()
        if len(query_result) > 1:
            # this clause accounts for temp tables which can have the same name as
            # persistent table without issue
            if (
                len({x.tableName for x in query_result}) == 1
            ) and (  # table names are the same
                len({x.isTemporary for x in query_result}) == 2
            ):  # isTemporary is boolean
                return True
            else:
                raise ValueError(
                    f"Table name {table_name} not unique. Does it contain a wild card?"
                )
        elif len(query_result) == 1:
            return True
        elif len(query_result) == 0:
            return False

    def _setup_for_execute_sql(self, sql: str, physical_name: str) -> str:
        sql = sqlglot.transpile(sql, read="spark", write="customspark", pretty=True)[0]
        return sql

    def _cleanup_for_execute_sql(
        self, table: spark_df, templated_name: str, physical_name: str
    ):
        spark_df = self._break_lineage_and_repartition(
            table, templated_name, physical_name
        )

        # After blocking, want to repartition
        # if templated
        spark_df.createOrReplaceTempView(physical_name)

        output_df = self.table_to_splink_dataframe(templated_name, physical_name)
        return output_df

    def _run_sql_execution(self, final_sql: str) -> spark_df:
        return self.spark.sql(final_sql)

    def _delete_table_from_database(self, name):
        self.spark.sql(f"drop table {name}")

    @property
    def accepted_df_dtypes(self):
        return [pd.DataFrame, spark_df]

    def process_input_tables(self, input_tables):
        # if we don't have a spark instance yet, grab it from provided tables
        if self.spark is None:
            self._get_spark_from_input_tables(input_tables)
        return input_tables

    # special methods:
    @property
    def spark(self):
        return self._spark

    @spark.setter
    def spark(self, spark):
        self._spark = spark
        if spark is None:
            return
        # if we have a proper spark instance, then set it up!
        self.set_default_num_partitions_on_repartition_if_missing()
        self._set_catalog_and_database_if_not_provided(self.catalog, self.database)
        if self.register_udfs_automatically:
            self._register_udfs_from_jar()

    def _get_spark_from_input_tables(self, input_tables):
        spark_inputs = [isinstance(d, spark_df) for d in input_tables]
        if any(spark_inputs):
            for t in list(compress(input_tables, spark_inputs)):
                # t.sparkSession can be used only from spark 3.3.0 onwards
                self.spark = t.sql_ctx.sparkSession
                break

        if self.spark is None:
            raise ValueError(
                "If input_table_or_tables are strings or pandas dataframes rather than "
                "Spark dataframes, you must pass in the spark session using the spark="
                " argument when you initialise SparkAPI."
            )

    def _clean_pandas_df(self, df):
        return df.fillna(nan).replace([nan, pd.NA], [None, None])

    def _set_catalog_and_database_if_not_provided(self, catalog, database):
        # spark.catalog.currentCatalog() is not available in versions of spark before
        # 3.4.0. In Spark versions less that 3.4.0 we will require explicit catalog
        # setting, but will revert to default in Spark versions greater than 3.4.0
        threshold = "3.4.0"
        self.catalog = catalog
        if (
            major_minor_version_greater_equal_than(self.spark.version, threshold)
            and not self.catalog
        ):
            # set the catalog and database of where to write output tables
            self.catalog = (
                catalog if catalog is not None else self.spark.catalog.currentCatalog()
            )
        self.database = (
            database if database is not None else self.spark.catalog.currentDatabase()
        )

        # this defines the catalog.database location where splink's data outputs will
        # be stored. The filter will remove none, so if catalog is not provided and
        # spark version is < 3.3.0 we will use the default catalog.
        self.splink_data_store = ".".join(
            [f"`{x}`" for x in [self.catalog, self.database] if x is not None]
        )

    def _register_udfs_from_jar(self):
        # TODO: this should check if these are already registered and skip if so
        # to cut down on warnings

        # Grab all available udfs and required info to register them
        udfs_register = get_scala_udfs()

        try:
            # Register our scala functions. Note that this will only work if the jar has
            # been registered by the user
            for udf in udfs_register:
                self.spark.udf.registerJavaFunction(*udf)
        except AnalysisException as e:
            logger.warning(
                "Unable to load custom Spark SQL functions such as jaro_winkler from "
                "the jar that's provided with Splink.\n"
                "You need to ensure the Splink jar is registered.\n"
                "See https://moj-analytical-services.github.io/splink/demos/example_simple_pyspark.html "  # NOQA: E501
                "for an example.\n"
                "You will not be able to use these functions in your linkage.\n"
                "You can find the location of the jar by calling the following function"
                ":\nfrom splink.spark.jar_location import similarity_jar_location"
                "\n\nFull error:\n"
                f"{e}"
            )

    def _get_checkpoint_dir_path(self, spark_df):
        # https://github.com/apache/spark/blob/301a13963808d1ad44be5cacf0a20f65b853d5a2/python/pyspark/context.py#L1323 # noqa E501
        # getCheckpointDir method exists only in Spark 3.1+, use implementation
        # from above link
        if not self.spark._jsc.sc().getCheckpointDir().isEmpty():
            return self.spark._jsc.sc().getCheckpointDir().get()
        else:
            # Raise checkpointing error
            spark_df.limit(1).checkpoint()

    def set_default_num_partitions_on_repartition_if_missing(self):
        if self.num_partitions_on_repartition is None:
            parallelism_value = 200
            try:
                parallelism_value = self.spark.conf.get("spark.default.parallelism")
                parallelism_value = int(parallelism_value)
            except Exception:
                pass

            # Prefer spark.sql.shuffle.partitions if set
            try:
                parallelism_value = self.spark.conf.get("spark.sql.shuffle.partitions")
                parallelism_value = int(parallelism_value)
            except Exception:
                pass

            self.num_partitions_on_repartition = math.ceil(parallelism_value / 2)

    # TODO: this repartition jazz knows too much about the linker
    def _repartition_if_needed(self, spark_df, templated_name):
        # Repartitioning has two effects:
        # 1. When we persist out results to disk, it results in a predictable
        #    number of output files.  Some splink operations result in a very large
        #    number of output files, so this reduces the number of files and therefore
        #    avoids slow reads and writes
        # 2. When we repartition, it results in a more evenly distributed workload
        #    across the cluster, which is useful for large datasets.

        names_to_repartition = [
            r"__splink__df_comparison_vectors",
            r"__splink__df_blocked",
            r"__splink__df_neighbours",
            r"__splink__df_representatives",
            r"__splink__df_concat_with_tf_sample",
            r"__splink__df_concat_with_tf",
            r"__splink__df_predict",
        ]

        num_partitions = self.num_partitions_on_repartition

        # TODO: why regex not == ?
        if re.fullmatch(r"__splink__df_predict", templated_name):
            num_partitions = math.ceil(self.num_partitions_on_repartition)

        if re.fullmatch(r"__splink__df_representatives", templated_name):
            num_partitions = math.ceil(self.num_partitions_on_repartition / 6)

        if re.fullmatch(r"__splink__df_neighbours", templated_name):
            num_partitions = math.ceil(self.num_partitions_on_repartition / 4)

        if re.fullmatch(r"__splink__df_concat_with_tf_sample", templated_name):
            num_partitions = math.ceil(self.num_partitions_on_repartition / 4)

        if re.fullmatch(r"__splink__df_concat_with_tf", templated_name):
            num_partitions = math.ceil(self.num_partitions_on_repartition / 4)

        if re.fullmatch(r"|".join(names_to_repartition), templated_name):
            spark_df = spark_df.repartition(num_partitions)

        return spark_df

    def _break_lineage_and_repartition(self, spark_df, templated_name, physical_name):
        spark_df = self._repartition_if_needed(spark_df, templated_name)

        regex_to_persist = [
            r"__splink__df_comparison_vectors",
            r"__splink__df_concat_with_tf",
            r"__splink__df_predict",
            r"__splink__df_tf_.+",
            r"__splink__df_representatives.*",
            r"__splink__df_neighbours",
            r"__splink__df_connected_components_df",
        ]

        if re.fullmatch(r"|".join(regex_to_persist), templated_name):
            if self.break_lineage_method == "persist":
                spark_df = spark_df.persist()
                logger.debug(f"persisted {templated_name}")
            elif self.break_lineage_method == "checkpoint":
                spark_df = spark_df.checkpoint()
                logger.debug(f"Checkpointed {templated_name}")
            elif self.break_lineage_method == "parquet":
                checkpoint_dir = self._get_checkpoint_dir_path(spark_df)
                write_path = os.path.join(checkpoint_dir, physical_name)
                spark_df.write.mode("overwrite").parquet(write_path)
                spark_df = self.spark.read.parquet(write_path)
                logger.debug(f"Wrote {templated_name} to parquet")
            elif self.break_lineage_method == "delta_lake_files":
                checkpoint_dir = self._get_checkpoint_dir_path(spark_df)
                write_path = os.path.join(checkpoint_dir, physical_name)
                spark_df.write.mode("overwrite").format("delta").save()
                spark_df = self.spark.read.format("delta").load(write_path)
                logger.debug(f"Wrote {templated_name} to Delta files at {write_path}")
            elif self.break_lineage_method == "delta_lake_table":
                write_path = f"{self.splink_data_store}.{physical_name}"
                spark_df.write.mode("overwrite").saveAsTable(write_path)
                spark_df = self.spark.table(write_path)
                logger.debug(
                    f"Wrote {templated_name} to Delta Table at "
                    f"{self.splink_data_store}.{physical_name}"
                )
            else:
                raise ValueError(
                    f"Unknown break_lineage_method: {self.break_lineage_method}"
                )
        return spark_df

    def _set_default_break_lineage_method(self):
        # check to see if running in databricks and use delta lake tables
        # as break lineage method if nothing else specified.

        if self.in_databricks and not self.break_lineage_method:
            self.break_lineage_method = "delta_lake_table"
            logger.info(
                "Intermediate results will be written as Delta Lake tables at "
                f"{self.splink_data_store}."
            )

        # set non-databricks environment default method as parquet in case nothing else
        # specified.
        elif not self.break_lineage_method:
            self.break_lineage_method = "parquet"


class SQLiteAPI(DatabaseAPI):
    sql_dialect = SQLiteDialect()

    @staticmethod
    def dict_factory(cursor, row):
        d = {}
        for idx, col in enumerate(cursor.description):
            d[col[0]] = row[idx]
        return d

    def _register_udfs(self, register_udfs: bool):
        self.con.create_function("log2", 1, math.log2)
        self.con.create_function("pow", 2, pow)
        self.con.create_function("power", 2, pow)

        if register_udfs:
            try:
                from rapidfuzz.distance.DamerauLevenshtein import distance as dam_lev
                from rapidfuzz.distance.Jaro import distance as jaro
                from rapidfuzz.distance.JaroWinkler import distance as jaro_winkler
                from rapidfuzz.distance.Levenshtein import distance as levenshtein
            except ModuleNotFoundError as e:
                raise SplinkException(
                    "To use fuzzy string-matching udfs in SQLite you must install "
                    "the python package 'rapidfuzz'.  "
                    "If you do not wish to do so, and do not need to use any "
                    "fuzzy string-matching comparisons, you can use the "
                    "linker argument `register_udfs=False`.\n"
                    "See https://moj-analytical-services.github.io/splink/"
                    "topic_guides/backends.html#sqlite for more information"
                ) from e

        def wrap_func_with_str(func):
            def wrapped_func(str_l, str_r):
                return func(str(str_l), str(str_r))

            return wrapped_func

        funcs_to_register = {
            "levenshtein": levenshtein,
            "damerau_levenshtein": dam_lev,
            "jaro_winkler": jaro_winkler,
            "jaro": jaro,
        }

        for sql_name, func in funcs_to_register.items():
            self.con.create_function(sql_name, 2, wrap_func_with_str(func))

    def __init__(
        self, connection: Union[str, sql_con] = ":memory:", register_udfs=True
    ):
        super().__init__()

        if isinstance(connection, str):
            connection = sqlite3.connect(connection)
        self.con = connection
        self.con.row_factory = self.dict_factory
        self._register_udfs(register_udfs)

    def _table_registration(self, input, table_name):
        if isinstance(input, dict):
            input = pd.DataFrame(input)
        elif isinstance(input, list):
            input = pd.DataFrame.from_records(input)

        # Will error if an invalid data type is passed
        input.to_sql(
            table_name,
            self.con,
            index=False,
            if_exists="replace",
        )

    def table_to_splink_dataframe(self, templated_name, physical_name):
        return SQLiteDataFrame(templated_name, physical_name, self)

    def table_exists_in_database(self, table_name):
        sql = f"PRAGMA table_info('{table_name}');"

        rec = self.con.execute(sql).fetchone()
        if not rec:
            return False
        else:
            return True

    def _run_sql_execution(self, final_sql: str) -> sqlite3.Cursor:
        return self.con.execute(final_sql)


class PostgresAPI(DatabaseAPI):
    sql_dialect = PostgresDialect()

    def __init__(
        self,
        engine: Engine,
        schema: str = "splink",
        other_schemas_to_search: Union[str, List[str]] = [],
    ):
        super().__init__()
        if not isinstance(engine, Engine):
            raise ValueError(
                "You must supply a sqlalchemy engine to create a PostgresAPI."
            )

        self._engine = engine
        self._db_schema = schema
        self._create_splink_schema(other_schemas_to_search)

        self._register_custom_functions()
        self._register_extensions()

    def _table_registration(self, input, table_name):
        if isinstance(input, dict):
            input = pd.DataFrame(input)
        elif isinstance(input, list):
            input = pd.DataFrame.from_records(input)

        # Will error if an invalid data type is passed
        input.to_sql(
            table_name,
            con=self._engine,
            index=False,
            if_exists="replace",
            schema=self._db_schema,
        )

    def table_to_splink_dataframe(self, templated_name, physical_name):
        return PostgresDataFrame(templated_name, physical_name, self)

    def table_exists_in_database(self, table_name):
        sql = f"""
        SELECT table_name
        FROM information_schema.tables
        WHERE table_name = '{table_name}';
        """

        rec = self._run_sql_execution(sql).fetchall()
        return len(rec) > 0

    def _run_sql_execution(
        self, final_sql: str, templated_name: str = None, physical_name: str = None
    ):
        with self._engine.connect() as con:
            res = con.execute(text(final_sql))
        return res

    # postgres udf registrations:
    def _create_log2_function(self):
        sql = """
        CREATE OR REPLACE FUNCTION log2(n float8)
        RETURNS float8 AS $$
        SELECT log(2.0, n::numeric)::float8;
        $$ LANGUAGE SQL IMMUTABLE;
        """
        self._run_sql_execution(sql)

    def _extend_round_function(self):
        # extension of round to double
        sql = """
        CREATE OR REPLACE FUNCTION round(n float8, dp integer)
        RETURNS numeric AS $$
        SELECT round(n::numeric, dp);
        $$ LANGUAGE SQL IMMUTABLE;
        """
        self._run_sql_execution(sql)

    def _create_try_cast_date_function(self):
        # postgres to_date will give an error if the date can't be parsed
        # to be consistent with other backends we instead create a version
        # which instead returns NULL, allowing us more flexibility
        sql = """
        CREATE OR REPLACE FUNCTION try_cast_date(date_string text, format text)
        RETURNS date AS $func$
        BEGIN
            BEGIN
                RETURN to_date(date_string, format);
            EXCEPTION WHEN OTHERS THEN
                RETURN NULL;
            END;
        END
        $func$ LANGUAGE plpgsql IMMUTABLE;
        """
        self._run_sql_execution(sql)

    def _create_datediff_function(self):
        sql = """
        CREATE OR REPLACE FUNCTION datediff(x date, y date)
        RETURNS integer AS $$
        SELECT x - y;
        $$ LANGUAGE SQL IMMUTABLE;
        """
        self._run_sql_execution(sql)

        sql_cast = """
        CREATE OR REPLACE FUNCTION datediff(x {dateish_type}, y {dateish_type})
        RETURNS integer AS $$
        SELECT datediff(DATE(x), DATE(y));
        $$ LANGUAGE SQL IMMUTABLE;
        """
        for dateish_type in ("timestamp", "timestamp with time zone"):
            self._run_sql_execution(sql_cast.format(dateish_type=dateish_type))

    def _create_months_between_function(self):
        # number of average-length (per year) months between two dates
        # logic could be improved/made consistent with other backends
        # but this is reasonable for now
        # 30.4375 days
        ave_length_month = 365.25 / 12
        sql = f"""
        CREATE OR REPLACE FUNCTION ave_months_between(x date, y date)
        RETURNS float8 AS $$
        SELECT (datediff(x, y)/{ave_length_month})::float8;
        $$ LANGUAGE SQL IMMUTABLE;
        """
        self._run_sql_execution(sql)

        sql_cast = """
        CREATE OR REPLACE FUNCTION ave_months_between(
            x {dateish_type}, y {dateish_type}
        )
        RETURNS integer AS $$
        SELECT (ave_months_between(DATE(x), DATE(y)))::int;
        $$ LANGUAGE SQL IMMUTABLE;
        """
        for dateish_type in ("timestamp", "timestamp with time zone"):
            self._run_sql_execution(sql_cast.format(dateish_type=dateish_type))

    def _create_array_intersect_function(self):
        sql = """
        CREATE OR REPLACE FUNCTION array_intersect(x anyarray, y anyarray)
        RETURNS anyarray AS $$
        SELECT ARRAY( SELECT DISTINCT * FROM UNNEST(x) WHERE UNNEST = ANY(y) )
        $$ LANGUAGE SQL IMMUTABLE;
        """
        self._run_sql_execution(sql)

    def _register_custom_functions(self):
        # if people have issues with permissions we can allow these to be optional
        # need for predict_from_comparison_vectors_sql (could adjust)
        self._create_log2_function()
        # need for date-casting
        self._create_try_cast_date_function()
        # need for datediff levels
        self._create_datediff_function()
        self._create_months_between_function()
        # need for array_intersect levels
        self._create_array_intersect_function()
        # extension of round to handle doubles - used in unlinkables
        self._extend_round_function()

    def _register_extensions(self):
        sql = """
        CREATE EXTENSION IF NOT EXISTS fuzzystrmatch;
        """
        self._run_sql_execution(sql)

    def _create_splink_schema(self, other_schemas_to_search):
        other_schemas_to_search = ensure_is_list(other_schemas_to_search)
        # always search _db_schema first, and public last
        schemas_to_search = [self._db_schema] + other_schemas_to_search + ["public"]
        search_path = ",".join(schemas_to_search)
        sql = f"""
        CREATE SCHEMA IF NOT EXISTS {self._db_schema};
        SET search_path TO {search_path};
        """
        self._run_sql_execution(sql)<|MERGE_RESOLUTION|>--- conflicted
+++ resolved
@@ -37,18 +37,13 @@
 )
 from .exceptions import SplinkException
 from .logging_messages import execute_sql_logging_message_info, log_sql
-<<<<<<< HEAD
 from .misc import (
     ensure_is_list,
     major_minor_version_greater_equal_than,
     parse_duration,
 )
-from .postgres.linker import PostgresDataFrame
-=======
-from .misc import ensure_is_list, major_minor_version_greater_equal_than
 from .postgres.dataframe import PostgresDataFrame
 from .spark.dataframe import SparkDataFrame
->>>>>>> b8bf0d09
 from .spark.jar_location import get_scala_udfs
 from .splink_dataframe import SplinkDataFrame
 from .sqlite.dataframe import SQLiteDataFrame
