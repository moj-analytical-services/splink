--- conflicted
+++ resolved
@@ -1,20 +1,12 @@
-<<<<<<< HEAD
-import json
-import os
-import pkgutil
-from typing import TYPE_CHECKING, List
-
 from jinja2 import Template
 
-=======
 from __future__ import annotations
 
 from jinja2 import Template
 import json
 import os
 import pkgutil
-from typing import TYPE_CHECKING
->>>>>>> 013bc8c5
+from typing import TYPE_CHECKING, List
 from .misc import EverythingEncoder
 
 # https://stackoverflow.com/questions/39740632/python-type-hinting-without-cyclic-imports
