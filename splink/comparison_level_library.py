--- conflicted
+++ resolved
@@ -373,7 +373,6 @@
         return f"Distance less than {self.km_threshold}km"
 
 
-<<<<<<< HEAD
 class ArrayIntersectLevel(ComparisonLevelCreator):
     def __init__(self, col_name: str, min_intersection: int):
         """Represents a comparison level based around the size of an intersection of
@@ -409,7 +408,8 @@
 
     def create_label_for_charts(self) -> str:
         return f"Array intersection size >= {self.min_intersection}"
-=======
+
+
 class PercentageDifferenceLevel(ComparisonLevelCreator):
     def __init__(self, col_name: str, percentage_threshold: float):
         """
@@ -444,5 +444,4 @@
         return (
             f"Percentage difference of '{self.col_name}' "
             f"within {self.percentage_threshold:,.2%}"
-        )
->>>>>>> a2edc8c6
+        )