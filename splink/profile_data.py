--- conflicted
+++ resolved
@@ -165,7 +165,6 @@
                 end
             """
 
-<<<<<<< HEAD
         if not cast_arrays_as_str and raw_expr in array_cols:
 
             sql = f"""
@@ -212,23 +211,6 @@
             order by count(*) desc)
             """
 
-=======
-        sql = f"""
-        select * from
-        (select
-            count(*) as value_count,
-            '{gn}' as group_name,
-            cast({col_or_expr} as varchar) as value,
-            (select count({col_or_expr}) from {table_name}) as total_non_null_rows,
-            (select count(*) from {table_name}) as total_rows_inc_nulls,
-            (select count(distinct {col_or_expr}) from {table_name})
-                as distinct_value_count
-        from {table_name}
-        where {col_or_expr} is not null
-        group by {col_or_expr}
-        order by count(*) desc) column_stats
-        """
->>>>>>> 10c05118
         sqls.append(sql)
 
     return " union all ".join(sqls)
