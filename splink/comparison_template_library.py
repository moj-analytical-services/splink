--- conflicted
+++ resolved
@@ -29,18 +29,10 @@
         include_exact_match_level: bool = True,
         term_frequency_adjustments: bool = False,
         separate_1st_january: bool = False,
-<<<<<<< HEAD
         levenshtein_thresholds: int | list = [],
         damerau_levenshtein_thresholds: int | list = [1],
         datediff_thresholds: int | list = [1, 1, 10],
         datediff_metrics: str | list = ["month", "year", "year"],
-=======
-        levenshtein_thresholds: int | list = [1, 2],
-        jaro_thresholds: float | list = [],
-        jaro_winkler_thresholds: float | list = [],
-        datediff_thresholds: int | list = [1, 10],
-        datediff_metrics: str | list = ["year", "year"],
->>>>>>> effaf24f
         m_probability_exact_match: float = None,
         m_probability_1st_january: float = None,
         m_probability_or_probabilities_lev: float | list = None,
@@ -94,22 +86,11 @@
             m_probability_exact_match (_type_, optional): Starting m probability for
                 exact match level. Defaults to None.
             m_probability_or_probabilities_lev (Union[float, list], optional):
-<<<<<<< HEAD
                 If provided, overrides the default m probabilities
                 for the levenshtein thresholds specified. Defaults to None.
             m_probability_or_probabilities_dl (Union[float, list], optional):
                 _description_. If provided, overrides the default m probabilities
                 for the damerau-levenshtein thresholds specified. Defaults to None.
-=======
-                Starting m probabilities for the levenshtein thresholds specified.
-                Defaults to None.
-            m_probability_or_probabilities_jar (Union[float, list], optional):
-                Starting m probabilities for the jaro thresholds specified.
-                Defaults to None.
-            m_probability_or_probabilities_jw (Union[float, list], optional):
-                Starting m probabilities for the jaro winkler thresholds specified.
-                Defaults to None.
->>>>>>> effaf24f
             m_probability_or_probabilities_datediff (Union[float, list], optional):
                 Starting m probabilities for the datediff thresholds specified.
                 Defaults to None.
@@ -216,24 +197,10 @@
             )
             comparison_levels = comparison_levels + threshold_comparison_levels
 
-<<<<<<< HEAD
         if len(damerau_levenshtein_thresholds) > 0:
             damerau_levenshtein_thresholds = ensure_is_iterable(
                 damerau_levenshtein_thresholds
             )
-=======
-        if len(jaro_thresholds) > 0:
-            threshold_comparison_levels = distance_threshold_comparison_levels(
-                self,
-                col_name,
-                distance_function_name="jaro",
-                distance_threshold_or_thresholds=jaro_thresholds,
-                m_probability_or_probabilities_thres=m_probability_or_probabilities_jar,
-            )
-            comparison_levels = comparison_levels + threshold_comparison_levels
-
-        if len(jaro_winkler_thresholds) > 0:
->>>>>>> effaf24f
             threshold_comparison_levels = distance_threshold_comparison_levels(
                 self,
                 col_name,
@@ -385,7 +352,6 @@
                 probability for exact match level for phonetic_col_name.
                 Defaults to None.
             m_probability_or_probabilities_lev (Union[float, list], optional):
-<<<<<<< HEAD
                 _description_. If provided, overrides the default m probabilities
                 for the thresholds specified. Defaults to None.
             m_probability_or_probabilities_dl (Union[float, list], optional):
@@ -394,10 +360,6 @@
             m_probability_or_probabilities_datediff (Union[float, list], optional):
                 _description_. If provided, overrides the default m probabilities
                 for the thresholds specified. Defaults to None.
-=======
-                Starting m probabilities for the levenshtein thresholds specified.
-                Defaults to None.
->>>>>>> effaf24f
             m_probability_or_probabilities_jar (Union[float, list], optional):
                 Starting m probabilities for the jaro thresholds specified.
                 Defaults to None.
@@ -488,7 +450,6 @@
             )
             comparison_levels = comparison_levels + threshold_comparison_levels
 
-<<<<<<< HEAD
         damerau_levenshtein_thresholds = ensure_is_iterable(
             damerau_levenshtein_thresholds
         )
@@ -505,8 +466,6 @@
             comparison_levels = comparison_levels + threshold_comparison_levels
 
         jaro_thresholds = ensure_is_iterable(jaro_thresholds)
-=======
->>>>>>> effaf24f
         if len(jaro_thresholds) > 0:
             threshold_comparison_levels = distance_threshold_comparison_levels(
                 self,
