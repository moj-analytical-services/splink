--- conflicted
+++ resolved
@@ -281,17 +281,13 @@
             "type": "boolean",
             "default": false,
             "title": "Whether ex post term frequency adjustments should be made to match scores for this column",
-<<<<<<< HEAD
-            "description": "For some columns such as first name, the value of first name is important due to the distribution of values being non-uniform.  For instance, a match on 'linacre' contains more information than a match on 'smith'. If this is set to true, a term frequency adjustment is made to account for these difference."
+            "description": "For some columns such as first name, the value of first name is important due to the distribution of values being non-uniform.  For instance, a match on 'linacre' contains more information than a match on 'smith'. If this is set to true, a term frequency adjustment is made to account for these difference. For details of how this works, see [here](https://static.cambridge.org/content/id/urn:cambridge.org:id:article:S0003055418000783/resource/name/S0003055418000783sup001.pdf) page 7"
           },
           "tf_adjustment_weights": {
             "$id": "#/properties/comparison_columns/items/properties/tf_adjusment_weights",
             "type": "array",
             "title": "An array of weights to apply to term frequency adjustments for each level gamma level. ",
             "description": "The first weight given corresponds to level 0 (least similar) and the last corresponds to level n (most similar). By default, the full term frequency adjustment (weight=1) is made to the top level only, and no term frequency is applied to other levels (weight=0)."
-=======
-            "description": "For some columns such as first name, the value of first name is important due to the distribution of values being non-uniform.  For instance, a match on 'linacre' contains more information than a match on 'smith'. If this is set to true, a term frequency adjustment is made to account for these difference.  For details of how this works, see [here](https://static.cambridge.org/content/id/urn:cambridge.org:id:article:S0003055418000783/resource/name/S0003055418000783sup001.pdf) page 7"
->>>>>>> b181918b
           },
           "gamma_index": {
             "$id": "#/properties/comparison_columns/items/properties/gamma_index",
