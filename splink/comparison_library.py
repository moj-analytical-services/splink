--- conflicted
+++ resolved
@@ -1,715 +1,3 @@
-<<<<<<< HEAD
-from __future__ import annotations
-
-from copy import copy
-from typing import Any, Iterable, List, Optional, Union
-
-from . import comparison_level_library as cll
-from .comparison_creator import ComparisonCreator
-from .comparison_level_creator import ComparisonLevelCreator
-from .comparison_level_library import CustomLevel, DateMetricType
-from .misc import ensure_is_iterable
-
-
-class CustomComparison(ComparisonCreator):
-    def __init__(
-        self,
-        comparison_levels: List[Union[ComparisonLevelCreator, dict[str, Any]]],
-        output_column_name: str = None,
-        comparison_description: str = None,
-    ):
-        """
-        Represents a comparison of the data with custom supplied levels.
-
-        Args:
-            output_col_name (str): The column name to use to refer to this comparison
-            comparison_levels (list): A list of some combination of
-                `ComparisonLevelCreator` objects, or dicts. These represent the
-                similarity levels assessed by the comparison, in order of decreasing
-                specificity
-            description (str, optional): An optional description of the comparison
-        """
-
-        self._output_column_name = output_column_name
-        self._comparison_levels = comparison_levels
-        self._description = comparison_description
-        # we deliberately don't call super().__init__() - all that does is set up
-        # column expressions, which we do not need here as we are dealing with
-        # levels directly
-
-    @staticmethod
-    def _convert_to_creator(cl: Union[ComparisonLevelCreator, dict[str, Any]]):
-        if isinstance(cl, ComparisonLevelCreator):
-            return cl
-        if isinstance(cl, dict):
-            # TODO: swap this if we develop a more uniform approach to (de)serialising
-            cl_dict = copy(cl)
-            configurable_parameters = (
-                "is_null_level",
-                "m_probability",
-                "u_probability",
-                "tf_adjustment_column",
-                "tf_adjustment_weight",
-                "tf_minimum_u_value",
-                "label_for_charts",
-                "disable_tf_exact_match_detection",
-            )
-            # split dict in two depending whether or not entries are 'configurables'
-            configurables = {
-                key: value
-                for key, value in cl_dict.items()
-                if key in configurable_parameters
-            }
-            cl_dict = {
-                key: value
-                for key, value in cl_dict.items()
-                if key not in configurable_parameters
-            }
-
-            custom_comparison = CustomLevel(**cl_dict)
-            if configurables:
-                custom_comparison.configure(**configurables)
-            return custom_comparison
-        raise ValueError(
-            "`comparison_levels` entries must be `dict` or `ComparisonLevelCreator, "
-            f"but found type {type(cl)} for entry {cl}"
-        )
-
-    def create_comparison_levels(self) -> List[ComparisonLevelCreator]:
-        comparison_level_creators = [
-            self._convert_to_creator(cl) for cl in self._comparison_levels
-        ]
-        return comparison_level_creators
-
-    def create_description(self) -> str:
-        # TODO: fleshed out default description?
-        return (
-            self._description
-            if self._description is not None
-            else f"Comparison for {self._output_column_name}"
-        )
-
-    def create_output_column_name(self) -> Optional[str]:
-        # TODO: should default logic be here? would need column-extraction logic also
-        return self._output_column_name
-
-
-class ExactMatch(ComparisonCreator):
-    """
-    Represents a comparison of the data in `col_name` with two levels:
-        - Exact match in `col_name`
-        - Anything else
-
-    Args:
-        col_name (str): The name of the column to compare
-    """
-
-    def __init__(
-        self,
-        col_name: str,
-    ):
-        super().__init__(col_name)
-
-    def create_comparison_levels(self) -> List[ComparisonLevelCreator]:
-        return [
-            cll.NullLevel(self.col_expression),
-            cll.ExactMatchLevel(self.col_expression),
-            cll.ElseLevel(),
-        ]
-
-    def create_description(self) -> str:
-        return f"Exact match '{self.col_expression.label}' vs. anything else"
-
-    def create_output_column_name(self) -> str:
-        return self.col_expression.output_column_name
-
-
-class LevenshteinAtThresholds(ComparisonCreator):
-    def __init__(
-        self,
-        col_name: str,
-        distance_threshold_or_thresholds: Union[Iterable[int], int] = [1, 2],
-    ):
-        """
-        Represents a comparison of the data in `col_name` with three or more levels:
-            - Exact match in `col_name`
-            - Levenshtein levels at specified distance thresholds
-            - ...
-            - Anything else
-
-        For example, with distance_threshold_or_thresholds = [1, 3] the levels are
-            - Exact match in `col_name`
-            - Levenshtein distance in `col_name` <= 1
-            - Levenshtein distance in `col_name` <= 3
-            - Anything else
-
-        Args:
-            col_name (str): The name of the column to compare
-            distance_threshold_or_thresholds (Union[int, list], optional): The
-                threshold(s) to use for the levenshtein similarity level(s).
-                Defaults to [1, 2].
-        """
-
-        thresholds_as_iterable = ensure_is_iterable(distance_threshold_or_thresholds)
-        # unpack it to a list so we can repeat iteration if needed
-        self.thresholds = [*thresholds_as_iterable]
-        super().__init__(col_name)
-
-    def create_comparison_levels(self) -> List[ComparisonLevelCreator]:
-        return [
-            cll.NullLevel(self.col_expression),
-            cll.ExactMatchLevel(self.col_expression),
-            *[
-                cll.LevenshteinLevel(self.col_expression, threshold)
-                for threshold in self.thresholds
-            ],
-            cll.ElseLevel(),
-        ]
-
-    def create_description(self) -> str:
-        comma_separated_thresholds_string = ", ".join(map(str, self.thresholds))
-        return (
-            f"Exact match '{self.col_expression.label}' vs. "
-            f"Levenshtein distance at thresholds "
-            f"{comma_separated_thresholds_string} vs. "
-            "anything else"
-        )
-
-    def create_output_column_name(self) -> str:
-        return self.col_expression.output_column_name
-
-
-class DamerauLevenshteinAtThresholds(ComparisonCreator):
-    def __init__(
-        self,
-        col_name: str,
-        distance_threshold_or_thresholds: Union[Iterable[int], int] = [1, 2],
-    ):
-        """
-        Represents a comparison of the data in `col_name` with three or more levels:
-            - Exact match in `col_name`
-            - Damerau-Levenshtein levels at specified distance thresholds
-            - ...
-            - Anything else
-
-        For example, with distance_threshold_or_thresholds = [1, 3] the levels are
-            - Exact match in `col_name`
-            - Damerau-Levenshtein distance in `col_name` <= 1
-            - Damerau-Levenshtein distance in `col_name` <= 3
-            - Anything else
-
-        Args:
-            col_name (str): The name of the column to compare.
-            distance_threshold_or_thresholds (Union[int, list], optional): The
-                threshold(s) to use for the Damerau-Levenshtein similarity level(s).
-                Defaults to [1, 2].
-        """
-
-        thresholds_as_iterable = ensure_is_iterable(distance_threshold_or_thresholds)
-        self.thresholds = [*thresholds_as_iterable]
-        super().__init__(col_name)
-
-    def create_comparison_levels(self) -> List[ComparisonLevelCreator]:
-        return [
-            cll.NullLevel(self.col_expression),
-            cll.ExactMatchLevel(self.col_expression),
-            *[
-                cll.DamerauLevenshteinLevel(self.col_expression, threshold)
-                for threshold in self.thresholds
-            ],
-            cll.ElseLevel(),
-        ]
-
-    def create_description(self) -> str:
-        comma_separated_thresholds_string = ", ".join(map(str, self.thresholds))
-        return (
-            f"Exact match '{self.col_expression.label}' vs. "
-            f"Damerau-Levenshtein distance at thresholds "
-            f"{comma_separated_thresholds_string} vs. "
-            "anything else"
-        )
-
-    def create_output_column_name(self) -> str:
-        return self.col_expression.output_column_name
-
-
-class JaccardAtThresholds(ComparisonCreator):
-    def __init__(
-        self,
-        col_name: str,
-        score_threshold_or_thresholds: Union[Iterable[float], float] = [0.9, 0.7],
-    ):
-        """
-        Represents a comparison of the data in `col_name` with three or more levels:
-            - Exact match in `col_name`
-            - Jaccard score levels at specified thresholds
-            - ...
-            - Anything else
-
-        For example, with score_threshold_or_thresholds = [0.9, 0.7] the levels are:
-            - Exact match in `col_name`
-            - Jaccard score in `col_name` >= 0.9
-            - Jaccard score in `col_name` >= 0.7
-            - Anything else
-
-        Args:
-            col_name (str): The name of the column to compare.
-            score_threshold_or_thresholds (Union[float, list], optional): The
-                threshold(s) to use for the Jaccard similarity level(s).
-                Defaults to [0.9, 0.7].
-        """
-
-        thresholds_as_iterable = ensure_is_iterable(score_threshold_or_thresholds)
-        self.thresholds = [*thresholds_as_iterable]
-        super().__init__(col_name)
-
-    def create_comparison_levels(self) -> List[ComparisonLevelCreator]:
-        return [
-            cll.NullLevel(self.col_expression),
-            cll.ExactMatchLevel(self.col_expression),
-            *[
-                cll.JaccardLevel(self.col_expression, threshold)
-                for threshold in self.thresholds
-            ],
-            cll.ElseLevel(),
-        ]
-
-    def create_description(self) -> str:
-        comma_separated_thresholds_string = ", ".join(map(str, self.thresholds))
-        return (
-            f"Exact match '{self.col_expression.label}' vs. "
-            f"Jaccard score at thresholds "
-            f"{comma_separated_thresholds_string} vs. "
-            "anything else"
-        )
-
-    def create_output_column_name(self) -> str:
-        return self.col_expression.output_column_name
-
-
-class JaroAtThresholds(ComparisonCreator):
-    def __init__(
-        self,
-        col_name: str,
-        score_threshold_or_thresholds: Union[Iterable[float], float] = [0.9, 0.7],
-    ):
-        """
-        Represents a comparison of the data in `col_name` with three or more levels:
-            - Exact match in `col_name`
-            - Jaro score levels at specified thresholds
-            - ...
-            - Anything else
-
-        For example, with score_threshold_or_thresholds = [0.9, 0.7] the levels are:
-            - Exact match in `col_name`
-            - Jaro score in `col_name` >= 0.9
-            - Jaro score in `col_name` >= 0.7
-            - Anything else
-
-        Args:
-            col_name (str): The name of the column to compare.
-            score_threshold_or_thresholds (Union[float, list], optional): The
-                threshold(s) to use for the Jaro similarity level(s).
-                Defaults to [0.9, 0.7].
-        """
-
-        thresholds_as_iterable = ensure_is_iterable(score_threshold_or_thresholds)
-        self.thresholds = [*thresholds_as_iterable]
-        super().__init__(col_name)
-
-    def create_comparison_levels(self) -> List[ComparisonLevelCreator]:
-        return [
-            cll.NullLevel(self.col_expression),
-            cll.ExactMatchLevel(self.col_expression),
-            *[
-                cll.JaroLevel(self.col_expression, threshold)
-                for threshold in self.thresholds
-            ],
-            cll.ElseLevel(),
-        ]
-
-    def create_description(self) -> str:
-        comma_separated_thresholds_string = ", ".join(map(str, self.thresholds))
-        return (
-            f"Exact match '{self.col_expression.label}' vs. "
-            f"Jaro score at thresholds "
-            f"{comma_separated_thresholds_string} vs. "
-            "anything else"
-        )
-
-    def create_output_column_name(self) -> str:
-        return self.col_expression.output_column_name
-
-
-class JaroWinklerAtThresholds(ComparisonCreator):
-    def __init__(
-        self,
-        col_name: str,
-        score_threshold_or_thresholds: Union[Iterable[float], float] = [0.9, 0.7],
-    ):
-        """
-        Represents a comparison of the data in `col_name` with three or more levels:
-            - Exact match in `col_name`
-            - Jaro-Winkler score levels at specified thresholds
-            - ...
-            - Anything else
-
-        For example, with score_threshold_or_thresholds = [0.9, 0.7] the levels are:
-            - Exact match in `col_name`
-            - Jaro-Winkler score in `col_name` >= 0.9
-            - Jaro-Winkler score in `col_name` >= 0.7
-            - Anything else
-
-        Args:
-            col_name (str): The name of the column to compare.
-            score_threshold_or_thresholds (Union[float, list], optional): The
-                threshold(s) to use for the Jaro-Winkler similarity level(s).
-                Defaults to [0.9, 0.7].
-        """
-
-        thresholds_as_iterable = ensure_is_iterable(score_threshold_or_thresholds)
-        self.thresholds = [*thresholds_as_iterable]
-        super().__init__(col_name)
-
-    def create_comparison_levels(self) -> List[ComparisonLevelCreator]:
-        return [
-            cll.NullLevel(self.col_expression),
-            cll.ExactMatchLevel(self.col_expression),
-            *[
-                cll.JaroWinklerLevel(self.col_expression, threshold)
-                for threshold in self.thresholds
-            ],
-            cll.ElseLevel(),
-        ]
-
-    def create_description(self) -> str:
-        comma_separated_thresholds_string = ", ".join(map(str, self.thresholds))
-        return (
-            f"Exact match '{self.col_expression.label}' vs. "
-            f"Jaro-Winkler score at thresholds "
-            f"{comma_separated_thresholds_string} vs. "
-            "anything else"
-        )
-
-    def create_output_column_name(self) -> str:
-        return self.col_expression.output_column_name
-
-
-class DistanceFunctionAtThresholds(ComparisonCreator):
-    def __init__(
-        self,
-        col_name: str,
-        distance_function_name,
-        distance_threshold_or_thresholds: Union[Iterable[float], float],
-        higher_is_more_similar: bool = True,
-    ):
-        """
-        Represents a comparison of the data in `col_name` with three or more levels:
-            - Exact match in `col_name`
-            - Custom distance function levels at specified thresholds
-            - ...
-            - Anything else
-
-        For example, with distance_threshold_or_thresholds = [1, 3]
-        and distance_function 'hamming', with higher_is_more_similar False
-        the levels are:
-            - Exact match in `col_name`
-            - Hamming distance of `col_name` <= 1
-            - Hamming distance of `col_name` <= 3
-            - Anything else
-
-        Args:
-            col_name (str): The name of the column to compare.
-            distance_function_name (str): the name of the SQL distance function
-            distance_threshold_or_thresholds (Union[float, list], optional): The
-                threshold(s) to use for the distance function level(s).
-            higher_is_more_similar (bool): Are higher values of the distance function
-                more similar? (e.g. True for Jaro-Winkler, False for Levenshtein)
-                Default is True
-        """
-
-        thresholds_as_iterable = ensure_is_iterable(distance_threshold_or_thresholds)
-        self.thresholds = [*thresholds_as_iterable]
-        self.distance_function_name = distance_function_name
-        self.higher_is_more_similar = higher_is_more_similar
-        super().__init__(col_name)
-
-    def create_comparison_levels(self) -> List[ComparisonLevelCreator]:
-        return [
-            cll.NullLevel(self.col_expression),
-            cll.ExactMatchLevel(self.col_expression),
-            *[
-                cll.DistanceFunctionLevel(
-                    self.col_expression,
-                    self.distance_function_name,
-                    threshold,
-                    higher_is_more_similar=self.higher_is_more_similar,
-                )
-                for threshold in self.thresholds
-            ],
-            cll.ElseLevel(),
-        ]
-
-    def create_description(self) -> str:
-        comma_separated_thresholds_string = ", ".join(map(str, self.thresholds))
-        return (
-            f"Exact match '{self.col_expression.label}' vs. "
-            f"`{self.distance_function_name}` at thresholds "
-            f"{comma_separated_thresholds_string} vs. "
-            "anything else"
-        )
-
-    def create_output_column_name(self) -> str:
-        return self.col_expression.output_column_name
-
-
-class AbsoluteTimeDifferenceAtThresholds(ComparisonCreator):
-    def __init__(
-        self,
-        col_name: str,
-        *,
-        input_is_string: bool,
-        metrics: Union[DateMetricType, List[DateMetricType]],
-        thresholds: Union[int, float, List[Union[int, float]]],
-        datetime_format: str = None,
-        term_frequency_adjustments=False,
-        invalid_dates_as_null=True,
-    ):
-        """Invalid dates as null does nothing if input is not a string"""
-        time_metrics_as_iterable = ensure_is_iterable(metrics)
-        # unpack it to a list so we can repeat iteration if needed
-        self.time_metrics = [*time_metrics_as_iterable]
-
-        time_thresholds_as_iterable = ensure_is_iterable(thresholds)
-        self.time_thresholds = [*time_thresholds_as_iterable]
-
-        num_metrics = len(self.time_metrics)
-        num_thresholds = len(self.time_thresholds)
-
-        if num_thresholds == 0:
-            raise ValueError("`time_thresholds` must have at least one entry")
-        if num_metrics == 0:
-            raise ValueError("`time_metrics` must have at least one entry")
-        if num_metrics != num_thresholds:
-            raise ValueError(
-                "`time_thresholds` and `time_metrics` must have "
-                "the same number of entries"
-            )
-
-        self.input_is_string = input_is_string
-
-        if input_is_string:
-            self.invalid_dates_as_null = invalid_dates_as_null
-        else:
-            self.invalid_dates_as_null = False
-
-        self.datetime_format = datetime_format
-
-        self.term_frequency_adjustments = term_frequency_adjustments
-
-        super().__init__(col_name)
-
-    @property
-    def datetime_parse_function(self):
-        return self.col_expression.try_parse_timestamp
-
-    @property
-    def cll_class(self):
-        return cll.AbsoluteTimeDifferenceLevel
-
-    def create_comparison_levels(self) -> List[ComparisonLevelCreator]:
-        col = self.col_expression
-        if self.invalid_dates_as_null:
-            null_col = self.datetime_parse_function(self.datetime_format)
-        else:
-            null_col = col
-
-        return [
-            cll.NullLevel(null_col),
-            cll.ExactMatchLevel(
-                self.col_expression,
-                term_frequency_adjustments=self.term_frequency_adjustments,
-            ),
-            *[
-                self.cll_class(
-                    col,
-                    input_is_string=self.input_is_string,
-                    threshold=time_threshold,
-                    metric=time_metric,
-                    datetime_format=self.datetime_format,
-                )
-                for (time_threshold, time_metric) in zip(
-                    self.time_thresholds, self.time_metrics
-                )
-            ],
-            cll.ElseLevel(),
-        ]
-
-    def create_description(self) -> str:
-        return (
-            f"Exact match '{self.col_expression.label}' vs. "
-            f"abs time difference at thresholds "
-            f"{self.time_thresholds} "
-            f"with metrics {self.time_metrics} vs. "
-            "anything else"
-        )
-
-    def create_output_column_name(self) -> str:
-        return self.col_expression.output_column_name
-
-
-class AbsoluteDateDifferenceAtThresholds(AbsoluteTimeDifferenceAtThresholds):
-    @property
-    def datetime_parse_function(self):
-        return self.col_expression.try_parse_date
-
-    @property
-    def cll_class(self):
-        return cll.AbsoluteDateDifferenceLevel
-
-class ArrayStringDistance(ComparisonCreator):
-    def __init__(
-            self,
-            col_name: str,
-            distance_threshold_or_thresholds: Union[Iterable[int], int] = [1],
-            distance_function: str = "levenshtein",
-    ):
-        thresholds_as_iterable = ensure_is_iterable(distance_threshold_or_thresholds)
-        self.thresholds = [*thresholds_as_iterable]
-        self.distance_function = distance_function
-        super().__init__(col_name)
-
-    def create_comparison_levels(self) -> List[ComparisonLevelCreator]:
-        return [
-            cll.NullLevel(self.col_expression),
-            cll.ArrayIntersectLevel(self.col_expression, min_intersection=1),
-            *[
-                cll.ArrayStringDistanceLevel(self.col_expression, distance_threshold=threshold, distance_function=self.distance_function)
-                for threshold in self.thresholds
-            ],
-            cll.ElseLevel(),
-        ]
-
-    def create_description(self) -> str:
-        comma_separated_thresholds_string = ", ".join(map(str, self.thresholds))
-        plural = "s" if len(self.thresholds) > 1 else ""
-        return (
-            f"Array string distance at maximum size{plural} "
-            f"{comma_separated_thresholds_string} vs. anything else"
-        )
-
-    def create_output_column_name(self) -> str:
-        return self.col_expression.output_column_name
-
-class ArrayIntersectAtSizes(ComparisonCreator):
-    def __init__(
-        self,
-        col_name: str,
-        size_threshold_or_thresholds: Union[Iterable[int], int] = [1],
-    ):
-        """
-        Represents a comparison of the data in `col_name` with multiple levels based on
-        the intersection sizes of array elements:
-            - Intersection at specified size thresholds
-            - ...
-            - Anything else
-
-        For example, with size_threshold_or_thresholds = [3, 1], the levels are:
-            - Intersection of arrays in `col_name` has at least 3 elements
-            - Intersection of arrays in `col_name` has at least 1 element
-            - Anything else (e.g., empty intersection)
-
-        Args:
-            col_name (str): The name of the column to compare.
-            size_threshold_or_thresholds (Union[int, list[int]], optional): The
-                size threshold(s) for the intersection levels.
-                Defaults to [1].
-        """
-
-        thresholds_as_iterable = ensure_is_iterable(size_threshold_or_thresholds)
-        self.thresholds = [*thresholds_as_iterable]
-        super().__init__(col_name)
-
-    def create_comparison_levels(self) -> List[ComparisonLevelCreator]:
-        return [
-            cll.NullLevel(self.col_expression),
-            *[
-                cll.ArrayIntersectLevel(self.col_expression, min_intersection=threshold)
-                for threshold in self.thresholds
-            ],
-            cll.ElseLevel(),
-        ]
-
-    def create_description(self) -> str:
-        comma_separated_thresholds_string = ", ".join(map(str, self.thresholds))
-        plural = "s" if len(self.thresholds) > 1 else ""
-        return (
-            f"Array intersection at minimum size{plural} "
-            f"{comma_separated_thresholds_string} vs. anything else"
-        )
-
-    def create_output_column_name(self) -> str:
-        return self.col_expression.output_column_name
-
-
-class DistanceInKMAtThresholds(ComparisonCreator):
-    def __init__(
-        self,
-        lat_col: str,
-        long_col: str,
-        km_thresholds: Union[Iterable[float], float],
-    ):
-        """
-        A comparison of the latitude, longitude coordinates defined in
-        'lat_col' and 'long col' giving the great circle distance between them in km.
-
-        An example of the output with km_thresholds = [1, 10] would be:
-
-        * The two coordinates are within 1 km of one another
-        * The two coordinates are within 10 km of one another
-        * Anything else (i.e. the distance between coordinates are > 10km apart)
-
-        Args:
-            lat_col(str): The name of the latitude column to compare.
-            long_col(str): The name of the longitude column to compare.
-            km_thresholds (iterable[float] | float): The km threshold(s) for the
-                distance levels.
-        """
-
-        thresholds_as_iterable = ensure_is_iterable(km_thresholds)
-        self.thresholds = [*thresholds_as_iterable]
-        super().__init__(
-            col_name_or_names={
-                "latitude_column": lat_col,
-                "longitude_column": long_col,
-            }
-        )
-
-    def create_comparison_levels(self) -> List[ComparisonLevelCreator]:
-        lat_col = self.col_expressions["latitude_column"]
-        long_col = self.col_expressions["longitude_column"]
-        return [
-            cll.Or(cll.NullLevel(lat_col), cll.NullLevel(long_col)),
-            *[
-                cll.DistanceInKMLevel(lat_col, long_col, km_threshold=threshold)
-                for threshold in self.thresholds
-            ],
-            cll.ElseLevel(),
-        ]
-
-    def create_description(self) -> str:
-        comma_separated_thresholds_string = ", ".join(map(str, self.thresholds))
-        plural = "s" if len(self.thresholds) > 1 else ""
-        return (
-            f"Distance in km at distance{plural} "
-            f"{comma_separated_thresholds_string} vs. anything else"
-        )
-
-    def create_output_column_name(self) -> str:
-        lat_col = self.col_expressions["latitude_column"]
-        long_col = self.col_expressions["longitude_column"]
-        return f"{lat_col.output_column_name}_{long_col.output_column_name}"
-=======
 from splink.internals.comparison_library import (
     AbsoluteDateDifferenceAtThresholds,
     AbsoluteTimeDifferenceAtThresholds,
@@ -738,5 +26,4 @@
     "AbsoluteDateDifferenceAtThresholds",
     "ArrayIntersectAtSizes",
     "DistanceInKMAtThresholds",
-]
->>>>>>> 5f59ebc6
+]