--- conflicted
+++ resolved
@@ -1112,10 +1112,7 @@
                                             date_format='%d/%m/%Y'
                                             )
                 ```
-<<<<<<< HEAD
-            === ":simple-postgresql: PostgreSql"
-=======
-            === "Athena"
+            === "":simple-amazonaws: Athena"
                 Date Difference comparison at thresholds 10 days, 12 months and 15 years
                 ``` python
                 import splink.athena.comparison_library as cl
@@ -1147,8 +1144,7 @@
                                             date_format='%d/%m/%Y'
                                             )
                 ```
-            === "PostgreSQL"
->>>>>>> ee552dcc
+            === ":simple-postgresql: PostgreSql"
                 Date Difference comparison at thresholds 10 days, 12 months and 15 years
                 ``` python
                 import splink.postgres.comparison_library as cl
