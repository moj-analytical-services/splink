<<<<<<< HEAD
def datediff_error_logger(thresholds, metrics):
    # Extracted from the DateDiffAtThresholdsComparisonBase class as that was overly
    # verbose and failing the lint.
=======
def comparison_at_thresholds_error_logger(comparison, thresholds):
>>>>>>> 61e1e21c

    error_logger = []

    if len(thresholds) == 0:
        error_logger.append(
            "`thresholds` must have at least one element, so that Comparison "
            "has more than just an 'else' level"
        )

    if any(size <= 0 for size in thresholds):
        error_logger.append("All entries of `thresholds` must be postive")

    if len(error_logger) > 0:

        error_logger.insert(
            0,
            f"The following error(s) were identified while validating "
            f"your arguments for `{comparison}_at_thresholds`:",
        )

        raise ValueError("\n\n".join(error_logger))

    return


def datediff_error_logger(thresholds, metrics):

    # Extracted from the DateDiffAtThresholdsComparisonBase class as that was overly
    # verbose and failing the lint.

    error_logger = []

    if len(metrics) == 0:
        error_logger.append(
            "`date_metrics` must have at least one element, so that Comparison "
            "has more than just an 'else' level"
        )

    if len(thresholds) != len(metrics):
        error_logger.append(
            "There is a difference in length between your supplied "
            "`date_thresholds` and `date_metrics`. Please ensure that both "
            "arguments are of the same length before continuing."
        )

<<<<<<< HEAD
    if any(isinstance(metric, int) for metric in metrics) or any(
        isinstance(threshold, str) for threshold in thresholds
    ):
        error_logger.append(
            "One, or both, of thresholds or metrics are the incorrect data type. "
            "Please ensure you have entered them in the correct order."
        )

    if all(isinstance(size, int) for size in thresholds):
        if any(size <= 0 for size in thresholds):
            error_logger.append("All entries of `date_thresholds` must be postive")

=======
>>>>>>> 61e1e21c
    if any(metric not in ["day", "month", "year"] for metric in metrics):
        error_logger.append(
            "`date_metrics` only accepts `day`, `month` and `year` as "
            "valid arguments."
        )

    if len(error_logger) > 0:
        error_logger.insert(
            0,
            "The following error(s) were identified while validating "
            "your arguments for `datediff_at_thresholds`:",
        )

        raise ValueError("\n\n".join(error_logger))

    return<|MERGE_RESOLUTION|>--- conflicted
+++ resolved
@@ -1,10 +1,4 @@
-<<<<<<< HEAD
-def datediff_error_logger(thresholds, metrics):
-    # Extracted from the DateDiffAtThresholdsComparisonBase class as that was overly
-    # verbose and failing the lint.
-=======
 def comparison_at_thresholds_error_logger(comparison, thresholds):
->>>>>>> 61e1e21c
 
     error_logger = []
 
@@ -50,21 +44,6 @@
             "arguments are of the same length before continuing."
         )
 
-<<<<<<< HEAD
-    if any(isinstance(metric, int) for metric in metrics) or any(
-        isinstance(threshold, str) for threshold in thresholds
-    ):
-        error_logger.append(
-            "One, or both, of thresholds or metrics are the incorrect data type. "
-            "Please ensure you have entered them in the correct order."
-        )
-
-    if all(isinstance(size, int) for size in thresholds):
-        if any(size <= 0 for size in thresholds):
-            error_logger.append("All entries of `date_thresholds` must be postive")
-
-=======
->>>>>>> 61e1e21c
     if any(metric not in ["day", "month", "year"] for metric in metrics):
         error_logger.append(
             "`date_metrics` only accepts `day`, `month` and `year` as "
