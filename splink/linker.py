--- conflicted
+++ resolved
@@ -89,14 +89,12 @@
     ensure_is_list,
     prob_to_bayes_factor,
 )
-
 from .optimise_cost_of_brs import suggest_blocking_rules
 from .pipeline import CTEPipeline
 from .predict import (
     predict_from_comparison_vectors_sqls,
     predict_from_comparison_vectors_sqls_using_settings,
 )
-
 from .settings_creator import SettingsCreator
 from .settings_validation.log_invalid_columns import (
     InvalidColumnsLogger,
@@ -121,10 +119,6 @@
     _composite_unique_id_from_nodes_sql,
 )
 from .unlinkables import unlinkables_data
-<<<<<<< HEAD
-=======
-
->>>>>>> 68ec6734
 from .vertically_concatenate import (
     compute_df_concat_with_tf,
     enqueue_df_concat,
@@ -1686,66 +1680,6 @@
             nodes=df_node_metrics, edges=df_edge_metrics, clusters=df_cluster_metrics
         )
 
-<<<<<<< HEAD
-    def profile_columns(
-        self,
-        column_expressions: Optional[List[Union[str, ColumnExpression]]] = None,
-        top_n: int = 10,
-        bottom_n: int = 10,
-    ) -> ChartReturnType | None:
-        """
-        Profiles the specified columns of the dataframe initiated with the linker.
-
-        This can be computationally expensive if the dataframe is large.
-
-        For the provided columns with column_expressions (or for all columns if
-         left empty) calculate:
-        - A distribution plot that shows the count of values at each percentile.
-        - A top n chart, that produces a chart showing the count of the top n values
-        within the column
-        - A bottom n chart, that produces a chart showing the count of the bottom
-        n values within the column
-
-        This should be used to explore the dataframe, determine if columns have
-        sufficient completeness for linking, analyse the cardinality of columns, and
-        identify the need for standardisation within a given column.
-
-        Args:
-            linker (object): The initiated linker.
-            column_expressions (list, optional): A list of strings containing the
-                specified column names.
-                If left empty this will default to all columns.
-            top_n (int, optional): The number of top n values to plot.
-            bottom_n (int, optional): The number of bottom n values to plot.
-
-        Returns:
-            altair.Chart or dict: A visualization or JSON specification describing the
-            profiling charts.
-
-        Examples:
-            ```py
-            linker = Linker(df, db_api)
-            linker.profile_columns()
-            ```
-
-        Note:
-            - The `linker` object should be an instance of the initiated linker.
-            - The provided `column_expressions` can be a list of column names to
-                profile. If left empty, all columns will be profiled.
-            - The `top_n` and `bottom_n` parameters determine the number of top and
-                 bottom values to display in the respective charts.
-        """
-
-        return profile_columns(
-            list(map(lambda sdf: sdf.physical_name, self._input_tables_dict.values())),
-            self.db_api,
-            column_expressions=column_expressions,
-            top_n=top_n,
-            bottom_n=bottom_n,
-        )
-
-=======
->>>>>>> 68ec6734
     def _get_labels_tablename_from_input(
         self, labels_splinkdataframe_or_table_name: str | SplinkDataFrame
     ) -> str:
@@ -2175,12 +2109,8 @@
         labels_column_name: str,
         threshold_actual: float = 0.5,
         match_weight_round_to_nearest: float = None,
-<<<<<<< HEAD
+        positives_not_captured_by_blocking_rules_scored_as_zero: bool = True,
     ) -> SplinkDataFrame:
-=======
-        positives_not_captured_by_blocking_rules_scored_as_zero: bool = True,
-    ):
->>>>>>> 68ec6734
         """Generate truth statistics (false positive etc.) for each threshold value of
         match_probability, suitable for plotting a ROC chart.
 
@@ -2632,75 +2562,6 @@
 
         return parameter_estimate_comparisons(records)
 
-<<<<<<< HEAD
-    def missingness_chart(self, input_dataset: str = None) -> ChartReturnType:
-        """Generate a summary chart of the missingness (prevalence of nulls) of
-        columns in the input datasets.  By default, missingness is assessed across
-        all input datasets
-
-        Args:
-            input_dataset (str, optional): Name of one of the input tables in the
-                database.  If provided, missingness will be computed for
-                this table alone.
-                Defaults to None.
-
-        Examples:
-            ```py
-            linker.missingness_chart()
-            ```
-            To view offline (if you don't have an internet connection):
-            ```py
-            from splink.charts import save_offline_chart
-            c = linker.missingness_chart()
-            save_offline_chart(c.to_dict(), "test_chart.html")
-            ```
-            View resultant html file in Jupyter (or just load it in your browser)
-            ```py
-            from IPython.display import IFrame
-            IFrame(src="./test_chart.html", width=1000, height=500
-            ```
-
-        Returns:
-            altair.Chart: An altair chart
-        """
-        records = missingness_data(self, input_dataset)
-        return missingness_chart(records)
-
-    def completeness_chart(
-        self, input_dataset: str = None, cols: list[str] = None
-    ) -> ChartReturnType:
-        """Generate a summary chart of the completeness (proportion of non-nulls) of
-        columns in each of the input datasets. By default, completeness is assessed for
-        all column in the input data.
-
-        Args:
-            input_dataset (str, optional): Name of one of the input tables in the
-                database.  If provided, completeness will be computed for this table
-                alone. Defaults to None.
-            cols (List[str], optional): List of column names to calculate completeness.
-                Default to None.
-
-        Examples:
-            ```py
-            linker.completeness_chart()
-            ```
-            To view offline (if you don't have an internet connection):
-            ```py
-            from splink.charts import save_offline_chart
-            c = linker.completeness_chart()
-            save_offline_chart(c.to_dict(), "test_chart.html")
-            ```
-            View resultant html file in Jupyter (or just load it in your browser)
-            ```py
-            from IPython.display import IFrame
-            IFrame(src="./test_chart.html", width=1000, height=500
-            ```
-        """
-        records = completeness_data(self, input_dataset, cols)
-        return completeness_chart(records)
-
-=======
->>>>>>> 68ec6734
     def count_num_comparisons_from_blocking_rule(
         self,
         blocking_rule: str | BlockingRuleCreator,
