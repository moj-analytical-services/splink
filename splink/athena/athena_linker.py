from __future__ import annotations

import logging
import os
import uuid

import awswrangler as wr
import boto3
import numpy as np
import pandas as pd

from ..athena.athena_transforms import cast_concat_as_varchar
from ..athena.athena_utils import boto_utils
from ..input_column import InputColumn
from ..linker import Linker
from ..logging_messages import execute_sql_logging_message_info, log_sql
from ..misc import ensure_is_list
from ..splink_dataframe import SplinkDataFrame
from ..sql_transform import sqlglot_transform_sql

logger = logging.getLogger(__name__)


def _verify_athena_inputs(database, bucket, boto3_session):
    def generic_warning_text():
        return (
            f"\nThe supplied {database_bucket_txt} that you have requested to write to "
            f"{do_does_grammar[0]} not currently exist. \n \nCreate "
            "{do_does_grammar[1]} either directly from within AWS, or by using "
            "'awswrangler.athena.create_athena_bucket' for buckets or "
            "'awswrangler.catalog.create_database' for databases using the "
            "awswrangler API."
        )

    errors = []

    if (
        database
        not in wr.catalog.databases(limit=None, boto3_session=boto3_session).values
    ):
        errors.append(f"database, '{database}'")

    if bucket not in wr.s3.list_buckets(boto3_session=boto3_session):
        errors.append(f"bucket, '{bucket}'")

    if errors:
        database_bucket_txt = " and ".join(errors)
        do_does_grammar = ["does", "it"] if len(errors) == 1 else ["do", "them"]
        raise Exception(generic_warning_text())


class AthenaDataFrame(SplinkDataFrame):
    linker: AthenaLinker

    @property
    def columns(self):
        t = self.get_schema_info(self.physical_name)
        d = wr.catalog.get_table_types(
            database=t[0],
            table=t[1],
            boto3_session=self.linker.boto3_session,
        )

        cols = list(d.keys())
        return [InputColumn(c, sql_dialect="presto") for c in cols]

    def validate(self):
        pass

<<<<<<< HEAD
    def _drop_table_from_database(self, force_non_splink_table=False):

=======
    def drop_table_from_database(self, force_non_splink_table=False):
>>>>>>> d609f0b4
        self._check_drop_folder_created_by_splink(force_non_splink_table)
        self._check_drop_table_created_by_splink(force_non_splink_table)
        self.linker.drop_table_from_database_if_exists(self.physical_name)
        self.linker.delete_table_from_s3(self.physical_name)

    def _check_drop_folder_created_by_splink(self, force_non_splink_table=False):
        filepath = self.linker.boto_utils.s3_output
        filename = self.physical_name
        # Validate that the folder is a splink generated folder...
        files = wr.s3.list_objects(
            path=os.path.join(filepath, filename),
            boto3_session=self.linker.boto3_session,
            ignore_empty=True,
        )

        if len(files) == 0:
            if not force_non_splink_table:
                raise ValueError(
                    f"You've asked to drop data housed under the filepath "
                    f"{self.linker.boto_utils.s3_output} from your "
                    "s3 output bucket, which is not a folder created by "
                    "Splink. If you really want to delete this data, you "
                    "can do so by setting force_non_splink_table=True."
                )

        # validate that the ctas_query_info is for the given table
        # we're interacting with
        if (
            self.linker.ctas_query_info[self.physical_name]["ctas_table"]
            != self.physical_name
        ):
            raise ValueError(
                f"The recorded metadata for {self.physical_name} that you're "
                "attempting to delete does not match the recorded metadata on s3. "
                "To prevent any tables becoming corrupted on s3, this run will be "
                "terminated. Please retry the link/dedupe job and report the issue "
                "if this error persists."
            )

    def as_pandas_dataframe(self, limit=None):
        sql = f"""
        select *
        from {self.physical_name}
        """
        if limit:
            sql += f" limit {limit}"

        out_df = wr.athena.read_sql_query(
            sql=sql,
            database=self.linker.output_schema,
            s3_output=self.linker.boto_utils.s3_output,
            keep_files=False,
            ctas_approach=True,
            use_threads=True,
            boto3_session=self.linker.boto3_session,
        )
        return out_df

    def as_record_dict(self, limit=None):
        out_df = self.as_pandas_dataframe(limit)
        out_df = out_df.fillna(np.nan).replace([np.nan], [None])
        return out_df.to_dict(orient="records")

    def get_schema_info(self, input_table):
        t = input_table.split(".")
        return t if len(t) > 1 else [self.linker.output_schema, self.physical_name]


class AthenaLinker(Linker):
    def __init__(
        self,
        input_table_or_tables,
        boto3_session: boto3.session.Session,
        output_database: str,
        output_bucket: str,
        settings_dict: dict = None,
        input_table_aliases: str | list = None,
        set_up_basic_logging=True,
        output_filepath: str = "",
        garbage_collection_level: int = 1,
    ):
        """An athena backend for our main linker class. This funnels our generated SQL
        through athena using awswrangler.
        See linker.py for more information on the main linker class.
        Attributes:
            input_table_or_tables (Union[str, list]): Input data into the linkage model.
                Either a single string (the name of a table in a database) for
                deduplication jobs, or a list of strings  (the name of tables in a
                database) for link_only or link_and_dedupe.
            boto3_session (boto3.session.Session): A working boto3 session, which
                should contain user credentials and region information.
            output_database (str): The name of the database you wish to export the
                results of the link job to. This should be created prior to performing
                your link.
            output_bucket (str): The name of the bucket and the filepath you wish to
                store your outputs in on aws. The bucket should be created prior to
                performing your link.
            settings_dict (dict): A splink settings dictionary.
            input_table_aliases: Aliases/custom names for your input tables, if
                a pandas df or a list of dfs are used as inputs. None by default, which
                saves your tables under a custom name: '__splink__input_table_{n}';
                where n is the list index.
            set_up_basic_logging (bool, optional): If true, sets ups up basic logging
                so that Splink sends messages at INFO level to stdout. Defaults to True.
            output_filepath (str, optional): Inside of your selected output bucket,
                where to write output files to.
                Defaults to "splink_warehouse/{unique_id}".
            garbage_collection_level (int, optional): Garbage collection cleans up both
                your database and s3 bucket, deleting or unlinking any tables previously
                generated by splink. 0, 1 and 2 are the accepted levels. Defaults to 1.

                0 performs no cleaning. Existing tables will not be unlinked or deleted.
                1 will unlink any tables with the '__splink_df' prefix within the
                database you've specified for linking, but leaves the underlying
                s3 files intact.
                2 scans your specified output database for any tables with the
                '__splink_df' prefix and both unlinks the database table and deletes
                the backing data on s3.

        Examples:
            >>> # Creating a database in athena and writing to it
            >>> import awswrangler as wr
            >>> wr.catalog.create_database("splink_awswrangler_test", exist_ok=True)
            >>>
            >>> from splink.athena.athena_linker import AthenaLinker
            >>> import boto3
            >>> # Create a session - please see the boto3 documentation for more info
            >>> my_session = boto3.Session(region_name="eu-west-1")
            >>>
            >>> linker = AthenaLinker(
            >>>     settings_dict=settings_dict,
            >>>     input_table_or_tables="synthetic_data_all",
            >>>     boto3_session=my_session,
            >>>     output_bucket="alpha-splink-db-testing",
            >>>     output_database="splink_awswrangler_test",
            >>> )
            >>>
            >>>
            >>>
            >>> # Creating a secondary database and use data on and existing db
            >>> import awswrangler as wr
            >>> wr.catalog.create_database("splink_awswrangler_test2", exist_ok=True)
            >>>
            >>> from splink.athena.athena_linker import AthenaLinker
            >>> import boto3
            >>> my_session = boto3.Session(region_name="eu-west-1")
            >>>
            >>> # To read and write from separate databases, specify your secondary
            >>> # database as the output and enter your primary database as a schema
            >>> # for your input table(s)
            >>> linker = AthenaLinker(
            >>>     settings_dict=settings_dict,
            >>>     input_table_or_tables="splink_awswrangler_test.synthetic_data_all",
            >>>     boto3_session=my_session,
            >>>     output_bucket="alpha-splink-db-testing",
            >>>     output_database="splink_awswrangler_test2",
            >>> )
        """

        self._sql_dialect_ = "presto"

        self.boto3_session = boto3_session
        self.output_schema = output_database
        self.boto_utils = boto_utils(
            boto3_session,
            output_bucket,
            output_filepath,
        )
        self.ctas_query_info = {}

        # If user has provided pandas dataframes, need to register
        # them with the database, using user-provided aliases
        # if provided or a created alias if not

        input_tables = ensure_is_list(input_table_or_tables)

        input_aliases = self._ensure_aliases_populated_and_is_list(
            input_table_or_tables, input_table_aliases
        )

        # 'homogenised' means all entries are strings representing tables
        homogenised_tables = []
        homogenised_aliases = []

        for table, alias in zip(input_tables, input_aliases):
            if type(table).__name__ == "DataFrame":
                if type(alias).__name__ == "DataFrame":
                    df_id = uuid.uuid4().hex[:7]
                    alias = f"__splink__input_table_{df_id}"

                self.register_data_on_s3(table, alias)

            homogenised_tables.append(alias)
            homogenised_aliases.append(alias)

        super().__init__(
            homogenised_tables,
            settings_dict,
            set_up_basic_logging,
            input_table_aliases=homogenised_aliases,
        )

        self._drop_all_tables_created_by_splink(
            garbage_collection_level,
            homogenised_aliases,
        )

    def _table_to_splink_dataframe(self, templated_name, physical_name):
        return AthenaDataFrame(templated_name, physical_name, self)

    def change_output_filepath(self, new_filepath):
        self.boto_utils = boto_utils(
            self.boto3_session,
            self.boto_utils.bucket,
            new_filepath,
        )

    def register_data_on_s3(self, table, alias):
        wr.s3.to_parquet(
            df=table,
            path=f"{self.boto_utils.s3_output}{alias}",
            dataset=True,
            mode="overwrite",
            database=self.output_schema,
            table=alias,
            boto3_session=self.boto3_session,
            compression="snappy",
            use_threads=True,
        )

    def _execute_sql_against_backend(self, sql, templated_name, physical_name):
        # Deletes the table in the db, but not the object on s3.
        # This needs to be removed manually (full s3 path provided)
        self.drop_table_from_database_if_exists(physical_name)
        sql = sqlglot_transform_sql(sql, cast_concat_as_varchar)
        sql = sql.replace("FLOAT", "double").replace("float", "double")

        logger.debug(execute_sql_logging_message_info(templated_name, physical_name))
        logger.log(5, log_sql(sql))

        # create our table on athena and extract the metadata information
        query_metadata = self.create_table(sql, physical_name=physical_name)
        # append our metadata locations
        self.ctas_query_info = {
            **self.ctas_query_info,
            **{physical_name: query_metadata},
        }

        output_obj = self._table_to_splink_dataframe(templated_name, physical_name)
        return output_obj

    def register_table(self, input, table_name, overwrite=False):
        # If the user has provided a table name, return it as a SplinkDataframe
        if isinstance(input, str):
            return self._table_to_splink_dataframe(table_name, input)

        # Check if table name is already in use
        exists = self._table_exists_in_database(table_name)
        if exists:
            if not overwrite:
                raise ValueError(
                    f"Table '{table_name}' already exists in database. "
                    "Please use the 'overwrite' argument if you wish to overwrite"
                )
            else:
                self.drop_table_from_database_if_exists(table_name)

        if isinstance(input, dict):
            input = pd.DataFrame(input)
        elif isinstance(input, list):
            input = pd.DataFrame.from_records(input)

        # Will error if an invalid data type is passed
        self.register_data_on_s3(input, table_name)
        return self._table_to_splink_dataframe(table_name, table_name)

    def _random_sample_sql(self, proportion, sample_size):
        if proportion == 1.0:
            return ""
        percent = proportion * 100
        return f" TABLESAMPLE BERNOULLI ({percent})"

    @property
    def _infinity_expression(self):
        return "infinity()"

    def _table_exists_in_database(self, table_name):
        return wr.catalog.does_table_exist(
            database=self.output_schema,
            table=table_name,
            boto3_session=self.boto3_session,
        )

    def create_table(self, sql, physical_name):
        database = self.output_schema
        ctas_metadata = wr.athena.create_ctas_table(
            sql=sql,
            database=database,
            ctas_table=physical_name,
            storage_format="parquet",
            write_compression="snappy",
            boto3_session=self.boto3_session,
            s3_output=self.boto_utils.s3_output,
            wait=True,
        )
        return ctas_metadata

    def drop_table_from_database_if_exists(self, table):
        wr.catalog.delete_table_if_exists(
            database=self.output_schema, table=table, boto3_session=self.boto3_session
        )

    def delete_table_from_s3(self, physical_name):
        path = f"{self.boto_utils.s3_output}{physical_name}/"
        metadata = self.ctas_query_info[physical_name]
        metadata_urls = [
            # metadata output location
            f'{metadata["ctas_query_metadata"].output_location}.metadata',
            # manifest location
            metadata["ctas_query_metadata"].manifest_location,
        ]
        # delete our folder
        wr.s3.delete_objects(
            path=path,
            use_threads=True,
            boto3_session=self.boto3_session,
        )
        # delete our metadata
        wr.s3.delete_objects(
            path=metadata_urls,
            use_threads=True,
            boto3_session=self.boto3_session,
        )

        self.ctas_query_info.pop(physical_name)

    def _drop_all_tables_created_by_splink(
        self, garbage_collection_level=1, input_tables=[]
    ):
        """A method that runs a cleanup process for the tables created by splink and
        currently contained in your designated database.

        Historic tables will not be wiped by this process, only those currently
        contained on the database selected by the user.

        Attributes:
            garbage_collection_level (int): The amount of cleaning you wish to be
            performed.
                0 performs no cleaning. Existing tables will not be unlinked or deleted.
                1 will unlink any tables with the '__splink_df' prefix within the
                database you've specified for linking, but leaves the underlying
                s3 files intact.
                2 scans your specified output database for any tables with the
                '__splink_df' prefix and both unlinks the database table and deletes
                the backing data on s3.
            input_tables (list): A list of input tables you wish to add to an ignore
                list. These will not be removed during garbage collection.
        """
        # No collection requested
        if garbage_collection_level == 0:
            return

        # This will only delete tables created within the splink process. These are
        # tables containing the specific prefix: "__splink"
        tables = wr.catalog.get_tables(
            database=self.output_schema,
            name_prefix="__splink",
            boto3_session=self.boto3_session,
        )
        delete_metadata_loc = []
        for t in tables:
            # Don't overwrite input tables if they have been
            # given the __splink prefix.
            if t["Name"] not in input_tables:
                wr.catalog.delete_table_if_exists(
                    database=t["DatabaseName"],
                    table=t["Name"],
                    boto3_session=self.boto3_session,
                )
                if garbage_collection_level == 2:
                    path = t["StorageDescriptor"]["Location"]
                    wr.s3.delete_objects(
                        path=path,
                        use_threads=True,
                        boto3_session=self.boto3_session,
                    )
                    metadata_loc = f"{path.split('/__splink')[0]}/tables/"
                    if metadata_loc not in delete_metadata_loc:
                        wr.s3.delete_objects(
                            path=metadata_loc,
                            use_threads=True,
                            boto3_session=self.boto3_session,
                        )
                        delete_metadata_loc.append(metadata_loc)<|MERGE_RESOLUTION|>--- conflicted
+++ resolved
@@ -67,12 +67,8 @@
     def validate(self):
         pass
 
-<<<<<<< HEAD
     def _drop_table_from_database(self, force_non_splink_table=False):
 
-=======
-    def drop_table_from_database(self, force_non_splink_table=False):
->>>>>>> d609f0b4
         self._check_drop_folder_created_by_splink(force_non_splink_table)
         self._check_drop_table_created_by_splink(force_non_splink_table)
         self.linker.drop_table_from_database_if_exists(self.physical_name)
