from __future__ import annotations

import logging
import os

import awswrangler as wr
import boto3
import numpy as np
import pandas as pd

from ..athena.athena_transforms import cast_concat_as_varchar
from ..athena.athena_utils import (
    _garbage_collection,
    _verify_athena_inputs,
)
<<<<<<< HEAD
from ..athena.athena_utils import (
    _garbage_collection,
    _verify_athena_inputs,
)
from ..input_column import InputColumn
from ..linker import Linker
from ..logging_messages import execute_sql_logging_message_info, log_sql
from ..logging_messages import execute_sql_logging_message_info, log_sql
=======
from ..input_column import InputColumn
from ..linker import Linker
from ..logging_messages import execute_sql_logging_message_info, log_sql
>>>>>>> 8c686e1c
from ..misc import ensure_is_list
from ..splink_dataframe import SplinkDataFrame
from ..sql_transform import sqlglot_transform_sql

logger = logging.getLogger(__name__)


class AthenaDataFrame(SplinkDataFrame):
    linker: AthenaLinker

    @property
    def columns(self):
        db, tb = self.linker.get_schema_info(self.physical_name)
<<<<<<< HEAD
        db, tb = self.linker.get_schema_info(self.physical_name)
        d = wr.catalog.get_table_types(
            database=db,
            table=tb,
            database=db,
            table=tb,
=======
        d = wr.catalog.get_table_types(
            database=db,
            table=tb,
>>>>>>> 8c686e1c
            boto3_session=self.linker.boto3_session,
        )

        cols = list(d.keys())
        return [InputColumn(c, sql_dialect="presto") for c in cols]

    def validate(self):
        pass

    def drop_table_from_database(self, force_non_splink_table=False):
        # Check folder and table set for deletion
<<<<<<< HEAD
        # Check folder and table set for deletion
=======
>>>>>>> 8c686e1c
        self._check_drop_folder_created_by_splink(force_non_splink_table)
        self._check_drop_table_created_by_splink(force_non_splink_table)

        # Delete the table from s3 and your database
        self.linker._drop_table_from_database_if_exists(self.physical_name)
        self.linker._delete_table_from_s3(self.physical_name)
<<<<<<< HEAD

        # Delete the table from s3 and your database
        self.linker._drop_table_from_database_if_exists(self.physical_name)
        self.linker._delete_table_from_s3(self.physical_name)

    def _check_drop_folder_created_by_splink(self, force_non_splink_table=False):
        filepath = self.linker.s3_output
        filepath = self.linker.s3_output
=======

    def _check_drop_folder_created_by_splink(self, force_non_splink_table=False):
        filepath = self.linker.s3_output
>>>>>>> 8c686e1c
        filename = self.physical_name
        # Validate that the folder is a splink generated folder...
        files = wr.s3.list_objects(
            path=os.path.join(filepath, filename),
            boto3_session=self.linker.boto3_session,
            ignore_empty=True,
        )

        if len(files) == 0:
            if not force_non_splink_table:
                raise ValueError(
                    f"You've asked to drop data housed under the filepath "
                    f"{self.linker.s3_output} from your "
<<<<<<< HEAD
                    f"{self.linker.s3_output} from your "
=======
>>>>>>> 8c686e1c
                    "s3 output bucket, which is not a folder created by "
                    "Splink. If you really want to delete this data, you "
                    "can do so by setting force_non_splink_table=True."
                )

        # validate that the ctas_query_info is for the given table
        # we're interacting with
        if (
            self.linker.ctas_query_info[self.physical_name]["ctas_table"]
            != self.physical_name
        ):
            raise ValueError(
                f"The recorded metadata for {self.physical_name} that you're "
                "attempting to delete does not match the recorded metadata on s3. "
                "To prevent any tables becoming corrupted on s3, this run will be "
                "terminated. Please retry the link/dedupe job and report the issue "
                "if this error persists."
            )

    def as_pandas_dataframe(self, limit=None):
        sql = f"""
        select *
        from {self.physical_name}
        """
        if limit:
            sql += f" limit {limit}"

        out_df = wr.athena.read_sql_query(
            sql=sql,
            database=self.linker.output_schema,
            s3_output=self.linker.s3_output,
<<<<<<< HEAD
            s3_output=self.linker.s3_output,
=======
>>>>>>> 8c686e1c
            keep_files=False,
            ctas_approach=True,
            use_threads=True,
            boto3_session=self.linker.boto3_session,
        )
        return out_df

    def as_record_dict(self, limit=None):
        out_df = self.as_pandas_dataframe(limit)
        out_df = out_df.fillna(np.nan).replace([np.nan], [None])
        return out_df.to_dict(orient="records")


class AthenaLinker(Linker):
    def __init__(
        self,
        input_table_or_tables,
        boto3_session: boto3.session.Session,
        output_database: str,
        output_bucket: str,
        settings_dict: dict = None,
        input_table_aliases: str | list = None,
        set_up_basic_logging=True,
        output_filepath: str = "",
    ):
        """An athena backend for our main linker class. This funnels our generated SQL
        through athena using awswrangler.
        See linker.py for more information on the main linker class.
        Attributes:
            input_table_or_tables (Union[str, list]): Input data into the linkage model.
                Either a single string (the name of a table in a database) for
                deduplication jobs, or a list of strings  (the name of tables in a
                database) for link_only or link_and_dedupe.
            boto3_session (boto3.session.Session): A working boto3 session, which
                should contain user credentials and region information.
            output_database (str): The name of the database you wish to export the
                results of the link job to. This should be created prior to performing
                your link.
            output_bucket (str): The name of the bucket and the filepath you wish to
                store your outputs in on aws. The bucket should be created prior to
                performing your link.
            settings_dict (dict): A splink settings dictionary.
            input_table_aliases: Aliases/custom names for your input tables, if
                a pandas df or a list of dfs are used as inputs. None by default, which
                saves your tables under a custom name: '__splink__input_table_{n}';
                where n is the list index.
            set_up_basic_logging (bool, optional): If true, sets ups up basic logging
                so that Splink sends messages at INFO level to stdout. Defaults to True.
            output_filepath (str, optional): Inside of your selected output bucket,
                where to write output files to.
                Defaults to "splink_warehouse/{unique_id}".
        Examples:
            >>> # Creating a database in athena and writing to it
            >>> import awswrangler as wr
            >>> wr.catalog.create_database("splink_awswrangler_test", exist_ok=True)
            >>>
            >>> from splink.athena.athena_linker import AthenaLinker
            >>> import boto3
            >>> # Create a session - please see the boto3 documentation for more info
            >>> my_session = boto3.Session(region_name="eu-west-1")
            >>>
            >>> linker = AthenaLinker(
            >>>     settings_dict=settings_dict,
            >>>     input_table_or_tables="synthetic_data_all",
            >>>     boto3_session=my_session,
            >>>     output_bucket="alpha-splink-db-testing",
            >>>     output_database="splink_awswrangler_test",
            >>> )
            >>>
            >>>
            >>>
            >>> # Creating a secondary database and use data on and existing db
            >>> import awswrangler as wr
            >>> wr.catalog.create_database("splink_awswrangler_test2", exist_ok=True)
            >>>
            >>> from splink.athena.athena_linker import AthenaLinker
            >>> import boto3
            >>> my_session = boto3.Session(region_name="eu-west-1")
            >>>
            >>> # To read and write from separate databases, specify your secondary
            >>> # database as the output and enter your primary database as a schema
            >>> # for your input table(s)
            >>> linker = AthenaLinker(
            >>>     settings_dict=settings_dict,
            >>>     input_table_or_tables="splink_awswrangler_test.synthetic_data_all",
            >>>     boto3_session=my_session,
            >>>     output_bucket="alpha-splink-db-testing",
            >>>     output_database="splink_awswrangler_test2",
            >>> )
        """

        if not type(boto3_session) == boto3.session.Session:
            raise ValueError("Please enter a valid boto3 session object.")

<<<<<<< HEAD
        if not type(boto3_session) == boto3.session.Session:
            raise ValueError("Please enter a valid boto3 session object.")

        self._sql_dialect_ = "presto"

        _verify_athena_inputs(output_database, output_bucket, boto3_session)
        _verify_athena_inputs(output_database, output_bucket, boto3_session)
=======
        self._sql_dialect_ = "presto"

        _verify_athena_inputs(output_database, output_bucket, boto3_session)
>>>>>>> 8c686e1c
        self.boto3_session = boto3_session
        self.output_schema = output_database
        self.output_bucket = output_bucket

        # If the default folder is blank, name it `splink_warehouse`
        if output_filepath:
            self.output_filepath = output_filepath
        else:
            self.output_filepath = "splink_warehouse"

        # This query info dictionary is used to circumvent the need to run
        # `wr.catalog.get_table_location` every time we want to delete
        # the backing data from s3.
<<<<<<< HEAD
        self.output_bucket = output_bucket

        # If the default folder is blank, name it `splink_warehouse`
        if output_filepath:
            self.output_filepath = output_filepath
        else:
            self.output_filepath = "splink_warehouse"

        # This query info dictionary is used to circumvent the need to run
        # `wr.catalog.get_table_location` every time we want to delete
        # the backing data from s3.
=======
>>>>>>> 8c686e1c
        self.ctas_query_info = {}

        # If user has provided pandas dataframes, need to register
        # them with the database, using user-provided aliases
        # if provided or a created alias if not
        input_tables = ensure_is_list(input_table_or_tables)

        input_aliases = self._ensure_aliases_populated_and_is_list(
            input_table_or_tables, input_table_aliases
        )
        accepted_df_dtypes = pd.DataFrame

        # Run a quick check against our inputs to check if they
        # exist in the database
        for table in input_tables:
            if not isinstance(table, accepted_df_dtypes):
                db, tb = self.get_schema_info(table)
                self.check_table_exists(db, tb)

        super().__init__(
            input_tables,
            settings_dict,
            accepted_df_dtypes,
            set_up_basic_logging,
            input_table_aliases=input_aliases,
        )

    def _table_to_splink_dataframe(self, templated_name, physical_name):
        return AthenaDataFrame(templated_name, physical_name, self)

    def change_output_filepath(self, new_filepath):
        self.output_filepath = new_filepath

    def get_schema_info(self, input_table):
        t = input_table.split(".")
        return t if len(t) > 1 else [self.output_schema, input_table]

    @property
    def s3_output(self):
        out_path = os.path.join(
            "s3://",
            self.output_bucket,
            self.output_filepath,
            self._cache_uid,  # added in the super() step
        )
        if out_path[-1] != "/":
            out_path += "/"

        return out_path

    def check_table_exists(self, db, tb):
        # A quick function to check if a table exists
        # and spit out a warning if it is not found.
        table_exists = wr.catalog.does_table_exist(
            database=db,
            table=tb,
        )
        if not table_exists:
            raise wr.exceptions.InvalidTable(
                f"Table '{tb}' was not found within your selected "
                f"database '{db}'. Please verify your input table "
                "exists."
            )

    def register_data_on_s3(self, table, alias):
        out_loc = f"{self.s3_output}{alias}"

        wr.s3.to_parquet(
            df=table,
            path=out_loc,
            dataset=True,
            mode="overwrite",
            database=self.output_schema,
            table=alias,
            boto3_session=self.boto3_session,
            compression="snappy",
            use_threads=True,
        )
        # Construct the ctas metadata that we require
        ctas_metadata = {
            "ctas_database": self.output_schema,
            "ctas_table": alias,
        }
        self.ctas_query_info.update({alias: ctas_metadata})

    def _execute_sql_against_backend(self, sql, templated_name, physical_name):
        self._delete_table_from_database(physical_name)
        sql = sqlglot_transform_sql(sql, cast_concat_as_varchar)
        sql = sql.replace("FLOAT", "double").replace("float", "double")

        logger.debug(execute_sql_logging_message_info(templated_name, physical_name))
        logger.log(5, log_sql(sql))

        # create our table on athena and extract the metadata information
        query_metadata = self.create_table(sql, physical_name=physical_name)
        # append our metadata locations
        query_metadata = self._extract_ctas_metadata(query_metadata)
        self.ctas_query_info.update({physical_name: query_metadata})

        output_obj = self._table_to_splink_dataframe(templated_name, physical_name)
        return output_obj

    def register_table(self, input, table_name, overwrite=False):
        # If the user has provided a table name, return it as a SplinkDataframe
        if isinstance(input, str):
            return self._table_to_splink_dataframe(table_name, input)

        # Check if table name is already in use
        exists = self._table_exists_in_database(table_name)
        if exists:
            if not overwrite:
                raise ValueError(
                    f"Table '{table_name}' already exists in database. "
                    "Please use the 'overwrite' argument if you wish to overwrite"
                )
            else:
                self._delete_table_from_database(table_name)

        if isinstance(input, dict):
            input = pd.DataFrame(input)
        elif isinstance(input, list):
            input = pd.DataFrame.from_records(input)

        # Errors if an invalid data type is passed
        self.register_data_on_s3(input, table_name)

        return self._table_to_splink_dataframe(table_name, table_name)

    def _random_sample_sql(self, proportion, sample_size, seed=None):
        if proportion == 1.0:
            return ""
        percent = proportion * 100
        return f" TABLESAMPLE BERNOULLI ({percent})"

    @property
    def _infinity_expression(self):
        return "infinity()"

    def _table_exists_in_database(self, table_name):
        return wr.catalog.does_table_exist(
            database=self.output_schema,
            table=table_name,
            boto3_session=self.boto3_session,
        )

    def create_table(self, sql, physical_name):
        database = self.output_schema
        ctas_metadata = wr.athena.create_ctas_table(
            sql=sql,
            database=database,
            ctas_table=physical_name,
            storage_format="parquet",
            write_compression="snappy",
            boto3_session=self.boto3_session,
            s3_output=self.s3_output,
            wait=True,
        )
        return ctas_metadata

    def _drop_table_from_database_if_exists(self, table):
        return wr.catalog.delete_table_if_exists(
            database=self.output_schema, table=table, boto3_session=self.boto3_session
        )

    def _delete_table_from_s3(self, physical_name):
        path = f"{self.s3_output}{physical_name}/"
        # delete our folder
        wr.s3.delete_objects(
            path=path,
            use_threads=True,
            boto3_session=self.boto3_session,
        )

        metadata = self.ctas_query_info[physical_name]
        if "output_location" in metadata:
            metadata_urls = [
                # metadata output location
                f"{metadata['output_location']}.metadata",
                # manifest location
                metadata["manifest_location"],
            ]
            # delete our metadata
            wr.s3.delete_objects(
                path=metadata_urls,
                use_threads=True,
                boto3_session=self.boto3_session,
            )

        self.ctas_query_info.pop(physical_name)

    def _delete_table_from_database(self, name):
        if name in self.ctas_query_info:
            # Use ctas metadata to delete backing data
            self._delete_table_from_s3(name)
        else:
            # If the location we want to write to already exists,
            # clean this before continuing.
            loc = f"{self.s3_output}{name}"
            folder_exists = wr.s3.list_directories(
                loc,
                boto3_session=self.boto3_session,
            )
            if folder_exists:
                # This will only delete objects we are required to delete
                wr.s3.delete_objects(
                    path=loc,
                    use_threads=True,
                    boto3_session=self.boto3_session,
                )

        self._drop_table_from_database_if_exists(name)

    def _extract_ctas_metadata(self, ctas_metadata):
        query_meta = ctas_metadata.pop("ctas_query_metadata")
        out_locs = {
            "output_location": query_meta.output_location,
            "manifest_location": query_meta.manifest_location,
        }
        ctas_metadata.update(out_locs)
        return ctas_metadata

    def drop_all_tables_created_by_splink(
        self,
        delete_s3_folders=True,
        tables_to_exclude=[],
    ):
        """Run a cleanup process for the tables created by splink and
        currently contained in your output database.
        Only those tables currently contained within your database
        will be permanently deleted. Anything existing on s3 that
        isn't connected to your database will not be removed.
        Attributes:
            delete_s3_folders (bool, optional): Whether to delete the
                backing data contained on s3. If False, the tables created
                by splink will be removed from your database, but the parquet
                outputs will remain on s3. Defaults to True.
            tables_to_exclude (list, optional): A list of input tables you wish to
                add to an ignore list. These will not be removed during garbage
                collection.
        """
        _garbage_collection(
            self.output_schema,
            self.boto3_session,
            delete_s3_folders,
            tables_to_exclude,
        )

    def drop_splink_tables_from_database(
        self,
        database_name: str,
        delete_s3_folders: bool = True,
        tables_to_exclude: list = [],
    ):
        """Run a cleanup process for the tables created by splink
        in a specified database.
        Only those tables currently contained within your database
        will be permanently deleted. Anything existing on s3 that
        isn't connected to your database will not be removed.
        Attributes:
            database_name (str): The name of the database to delete splink tables from.
            delete_s3_folders (bool, optional): Whether to delete the
                backing data contained on s3. If False, the tables created
                by splink will be removed from your database, but the parquet
                outputs will remain on s3. Defaults to True.
            tables_to_exclude (list, optional): A list of input tables you wish to
                add to an ignore list. These will not be removed during garbage
                collection.
        """
        _garbage_collection(
            database_name,
            self.boto3_session,
            delete_s3_folders,
            tables_to_exclude,
        )

    def drop_tables_in_current_splink_run(
        self,
        delete_s3_folders: bool = True,
        tables_to_exclude: list = [],
    ):
        """Run a cleanup process for the tables created
        by the current splink linker.
        This leaves tables from previous runs untouched.
        Only those tables currently contained within your database
        will be permanently deleted. Anything existing on s3 that
        isn't connected to your database will not be removed.
        Attributes:
            delete_s3_folders (bool, optional): Whether to delete the
                backing data contained on s3. If False, the tables created
                by splink will be removed from your database, but the parquet
                outputs will remain on s3. Defaults to True.
            tables_to_exclude (list, optional): A list of input tables you wish to
                add to an ignore list. These will not be removed during garbage
                collection.
        """
        tables_to_exclude = ensure_is_list(tables_to_exclude)
        tables_to_exclude = [
            df.physical_name if isinstance(df, SplinkDataFrame) else df
            for df in tables_to_exclude
        ]
        # Exclude tables that the user doesn't want to delete
        tables = self._names_of_tables_created_by_splink.copy()
        tables = [t for t in tables if t not in tables_to_exclude]

        for table in tables:
            _garbage_collection(
                self.output_schema,
                self.boto3_session,
                delete_s3_folders,
                name_prefix=table,
            )
            # pop from our tables created by splink list
<<<<<<< HEAD
            self._names_of_tables_created_by_splink.remove(table)

        for table in tables:
            _garbage_collection(
                self.output_schema,
                self.boto3_session,
                delete_s3_folders,
                name_prefix=table,
            )
            # pop from our tables created by splink list
=======
>>>>>>> 8c686e1c
            self._names_of_tables_created_by_splink.remove(table)<|MERGE_RESOLUTION|>--- conflicted
+++ resolved
@@ -9,11 +9,6 @@
 import pandas as pd
 
 from ..athena.athena_transforms import cast_concat_as_varchar
-from ..athena.athena_utils import (
-    _garbage_collection,
-    _verify_athena_inputs,
-)
-<<<<<<< HEAD
 from ..athena.athena_utils import (
     _garbage_collection,
     _verify_athena_inputs,
@@ -21,12 +16,6 @@
 from ..input_column import InputColumn
 from ..linker import Linker
 from ..logging_messages import execute_sql_logging_message_info, log_sql
-from ..logging_messages import execute_sql_logging_message_info, log_sql
-=======
-from ..input_column import InputColumn
-from ..linker import Linker
-from ..logging_messages import execute_sql_logging_message_info, log_sql
->>>>>>> 8c686e1c
 from ..misc import ensure_is_list
 from ..splink_dataframe import SplinkDataFrame
 from ..sql_transform import sqlglot_transform_sql
@@ -39,19 +28,10 @@
 
     @property
     def columns(self):
-        db, tb = self.linker.get_schema_info(self.physical_name)
-<<<<<<< HEAD
         db, tb = self.linker.get_schema_info(self.physical_name)
         d = wr.catalog.get_table_types(
             database=db,
             table=tb,
-            database=db,
-            table=tb,
-=======
-        d = wr.catalog.get_table_types(
-            database=db,
-            table=tb,
->>>>>>> 8c686e1c
             boto3_session=self.linker.boto3_session,
         )
 
@@ -63,30 +43,15 @@
 
     def drop_table_from_database(self, force_non_splink_table=False):
         # Check folder and table set for deletion
-<<<<<<< HEAD
-        # Check folder and table set for deletion
-=======
->>>>>>> 8c686e1c
         self._check_drop_folder_created_by_splink(force_non_splink_table)
         self._check_drop_table_created_by_splink(force_non_splink_table)
 
         # Delete the table from s3 and your database
         self.linker._drop_table_from_database_if_exists(self.physical_name)
         self.linker._delete_table_from_s3(self.physical_name)
-<<<<<<< HEAD
-
-        # Delete the table from s3 and your database
-        self.linker._drop_table_from_database_if_exists(self.physical_name)
-        self.linker._delete_table_from_s3(self.physical_name)
 
     def _check_drop_folder_created_by_splink(self, force_non_splink_table=False):
         filepath = self.linker.s3_output
-        filepath = self.linker.s3_output
-=======
-
-    def _check_drop_folder_created_by_splink(self, force_non_splink_table=False):
-        filepath = self.linker.s3_output
->>>>>>> 8c686e1c
         filename = self.physical_name
         # Validate that the folder is a splink generated folder...
         files = wr.s3.list_objects(
@@ -100,10 +65,6 @@
                 raise ValueError(
                     f"You've asked to drop data housed under the filepath "
                     f"{self.linker.s3_output} from your "
-<<<<<<< HEAD
-                    f"{self.linker.s3_output} from your "
-=======
->>>>>>> 8c686e1c
                     "s3 output bucket, which is not a folder created by "
                     "Splink. If you really want to delete this data, you "
                     "can do so by setting force_non_splink_table=True."
@@ -135,10 +96,6 @@
             sql=sql,
             database=self.linker.output_schema,
             s3_output=self.linker.s3_output,
-<<<<<<< HEAD
-            s3_output=self.linker.s3_output,
-=======
->>>>>>> 8c686e1c
             keep_files=False,
             ctas_approach=True,
             use_threads=True,
@@ -233,19 +190,9 @@
         if not type(boto3_session) == boto3.session.Session:
             raise ValueError("Please enter a valid boto3 session object.")
 
-<<<<<<< HEAD
-        if not type(boto3_session) == boto3.session.Session:
-            raise ValueError("Please enter a valid boto3 session object.")
-
         self._sql_dialect_ = "presto"
 
         _verify_athena_inputs(output_database, output_bucket, boto3_session)
-        _verify_athena_inputs(output_database, output_bucket, boto3_session)
-=======
-        self._sql_dialect_ = "presto"
-
-        _verify_athena_inputs(output_database, output_bucket, boto3_session)
->>>>>>> 8c686e1c
         self.boto3_session = boto3_session
         self.output_schema = output_database
         self.output_bucket = output_bucket
@@ -259,20 +206,6 @@
         # This query info dictionary is used to circumvent the need to run
         # `wr.catalog.get_table_location` every time we want to delete
         # the backing data from s3.
-<<<<<<< HEAD
-        self.output_bucket = output_bucket
-
-        # If the default folder is blank, name it `splink_warehouse`
-        if output_filepath:
-            self.output_filepath = output_filepath
-        else:
-            self.output_filepath = "splink_warehouse"
-
-        # This query info dictionary is used to circumvent the need to run
-        # `wr.catalog.get_table_location` every time we want to delete
-        # the backing data from s3.
-=======
->>>>>>> 8c686e1c
         self.ctas_query_info = {}
 
         # If user has provided pandas dataframes, need to register
@@ -585,17 +518,4 @@
                 name_prefix=table,
             )
             # pop from our tables created by splink list
-<<<<<<< HEAD
-            self._names_of_tables_created_by_splink.remove(table)
-
-        for table in tables:
-            _garbage_collection(
-                self.output_schema,
-                self.boto3_session,
-                delete_s3_folders,
-                name_prefix=table,
-            )
-            # pop from our tables created by splink list
-=======
->>>>>>> 8c686e1c
             self._names_of_tables_created_by_splink.remove(table)