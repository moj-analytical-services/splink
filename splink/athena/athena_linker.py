import warnings

from .linker import AthenaDataFrame, AthenaLinker  # noqa: F401

<<<<<<< HEAD
warnings.warn(
    "Importing directly from `splink.athena.athena_linker` "
    "is deprecated and will be removed in Splink v4. "
    "Please import from `splink.athena.linker` going forward.",
    DeprecationWarning,
    stacklevel=2,
)
=======
import awswrangler as wr
import boto3
import numpy as np
import pandas as pd

from ..input_column import InputColumn
from ..linker import Linker
from ..logging_messages import execute_sql_logging_message_info, log_sql
from ..misc import ensure_is_list
from ..splink_dataframe import SplinkDataFrame
from ..sql_transform import sqlglot_transform_sql
from .athena_helpers.athena_transforms import cast_concat_as_varchar
from .athena_helpers.athena_utils import (
    _garbage_collection,
    _verify_athena_inputs,
)

logger = logging.getLogger(__name__)


class AthenaDataFrame(SplinkDataFrame):
    linker: AthenaLinker

    @property
    def columns(self):
        db, tb = self.linker.get_schema_info(self.physical_name)
        d = wr.catalog.get_table_types(
            database=db,
            table=tb,
            boto3_session=self.linker.boto3_session,
        )

        cols = list(d.keys())
        return [InputColumn(c, sql_dialect="presto") for c in cols]

    def validate(self):
        pass

    def drop_table_from_database(self, force_non_splink_table=False):
        # Check folder and table set for deletion
        self._check_drop_folder_created_by_splink(force_non_splink_table)
        self._check_drop_table_created_by_splink(force_non_splink_table)

        # Delete the table from s3 and your database
        self.linker._drop_table_from_database_if_exists(self.physical_name)
        self.linker._delete_table_from_s3(self.physical_name)

    def _check_drop_folder_created_by_splink(self, force_non_splink_table=False):
        filepath = self.linker.s3_output
        filename = self.physical_name
        # Validate that the folder is a splink generated folder...
        files = wr.s3.list_objects(
            path=os.path.join(filepath, filename),
            boto3_session=self.linker.boto3_session,
            ignore_empty=True,
        )

        if len(files) == 0:
            if not force_non_splink_table:
                raise ValueError(
                    f"You've asked to drop data housed under the filepath "
                    f"{self.linker.s3_output} from your "
                    "s3 output bucket, which is not a folder created by "
                    "Splink. If you really want to delete this data, you "
                    "can do so by setting force_non_splink_table=True."
                )

        # validate that the ctas_query_info is for the given table
        # we're interacting with
        if (
            self.linker.ctas_query_info[self.physical_name]["ctas_table"]
            != self.physical_name
        ):
            raise ValueError(
                f"The recorded metadata for {self.physical_name} that you're "
                "attempting to delete does not match the recorded metadata on s3. "
                "To prevent any tables becoming corrupted on s3, this run will be "
                "terminated. Please retry the link/dedupe job and report the issue "
                "if this error persists."
            )

    def as_pandas_dataframe(self, limit=None):
        sql = f"""
        select *
        from {self.physical_name}
        """
        if limit:
            sql += f" limit {limit}"

        out_df = wr.athena.read_sql_query(
            sql=sql,
            database=self.linker.output_schema,
            s3_output=self.linker.s3_output,
            keep_files=False,
            ctas_approach=True,
            use_threads=True,
            boto3_session=self.linker.boto3_session,
        )
        return out_df

    def as_record_dict(self, limit=None):
        out_df = self.as_pandas_dataframe(limit)
        out_df = out_df.fillna(np.nan).replace([np.nan], [None])
        return out_df.to_dict(orient="records")


class AthenaLinker(Linker):
    def __init__(
        self,
        input_table_or_tables,
        boto3_session: boto3.session.Session,
        output_database: str,
        output_bucket: str,
        settings_dict: dict | str = None,
        input_table_aliases: str | list = None,
        set_up_basic_logging=True,
        output_filepath: str = "",
    ):
        """An athena backend for our main linker class. This funnels our generated SQL
        through athena using awswrangler.
        See linker.py for more information on the main linker class.
        Attributes:
            input_table_or_tables (Union[str, list]): Input data into the linkage model.
                Either a single string (the name of a table in a database) for
                deduplication jobs, or a list of strings  (the name of tables in a
                database) for link_only or link_and_dedupe.
            boto3_session (boto3.session.Session): A working boto3 session, which
                should contain user credentials and region information.
            output_database (str): The name of the database you wish to export the
                results of the link job to. This should be created prior to performing
                your link.
            output_bucket (str): The name of the bucket and the filepath you wish to
                store your outputs in on aws. The bucket should be created prior to
                performing your link.
            settings_dict (dict | Path, optional): A Splink settings dictionary, or
                 a path to a json defining a settingss dictionary or pre-trained model.
                  If not provided when the object is created, can later be added using
                `linker.load_settings()` or `linker.load_model()` Defaults to None.
            input_table_aliases: Aliases/custom names for your input tables, if
                a pandas df or a list of dfs are used as inputs. None by default, which
                saves your tables under a custom name: '__splink__input_table_{n}';
                where n is the list index.
            set_up_basic_logging (bool, optional): If true, sets ups up basic logging
                so that Splink sends messages at INFO level to stdout. Defaults to True.
            output_filepath (str, optional): Inside of your selected output bucket,
                where to write output files to.
                Defaults to "splink_warehouse/{unique_id}".
        Examples:
            ```py
            # Creating a database in athena and writing to it
            import awswrangler as wr
            wr.catalog.create_database("splink_awswrangler_test", exist_ok=True)
            >>>
            from splink.athena.athena_linker import AthenaLinker
            import boto3
            # Create a session - please see the boto3 documentation for more info
            my_session = boto3.Session(region_name="eu-west-1")
            >>>
            linker = AthenaLinker(
                settings_dict=settings_dict,
                input_table_or_tables="synthetic_data_all",
                boto3_session=my_session,
                output_bucket="alpha-splink-db-testing",
                output_database="splink_awswrangler_test",
            )
            ```
            ```py
            # Creating a secondary database and use data on and existing db
            import awswrangler as wr
            wr.catalog.create_database("splink_awswrangler_test2", exist_ok=True)
            >>>
            from splink.athena.athena_linker import AthenaLinker
            import boto3
            my_session = boto3.Session(region_name="eu-west-1")
            >>>
            # To read and write from separate databases, specify your secondary
            # database as the output and enter your primary database as a schema
            # for your input table(s)
            linker = AthenaLinker(
                settings_dict=settings_dict,
                input_table_or_tables="splink_awswrangler_test.synthetic_data_all",
                boto3_session=my_session,
                output_bucket="alpha-splink-db-testing",
                output_database="splink_awswrangler_test2",
            )
            ```
        """

        if not type(boto3_session) == boto3.session.Session:
            raise ValueError("Please enter a valid boto3 session object.")

        self._sql_dialect_ = "presto"

        _verify_athena_inputs(output_database, output_bucket, boto3_session)
        self.boto3_session = boto3_session
        self.output_schema = output_database
        self.output_bucket = output_bucket

        # If the default folder is blank, name it `splink_warehouse`
        if output_filepath:
            self.output_filepath = output_filepath
        else:
            self.output_filepath = "splink_warehouse"

        # This query info dictionary is used to circumvent the need to run
        # `wr.catalog.get_table_location` every time we want to delete
        # the backing data from s3.
        self.ctas_query_info = {}

        # If user has provided pandas dataframes, need to register
        # them with the database, using user-provided aliases
        # if provided or a created alias if not
        input_tables = ensure_is_list(input_table_or_tables)

        input_aliases = self._ensure_aliases_populated_and_is_list(
            input_table_or_tables, input_table_aliases
        )
        accepted_df_dtypes = pd.DataFrame

        # Run a quick check against our inputs to check if they
        # exist in the database
        for table in input_tables:
            if not isinstance(table, accepted_df_dtypes):
                db, tb = self.get_schema_info(table)
                self.check_table_exists(db, tb)

        super().__init__(
            input_tables,
            settings_dict,
            accepted_df_dtypes,
            set_up_basic_logging,
            input_table_aliases=input_aliases,
        )

    def _table_to_splink_dataframe(self, templated_name, physical_name):
        return AthenaDataFrame(templated_name, physical_name, self)

    def change_output_filepath(self, new_filepath):
        self.output_filepath = new_filepath

    def get_schema_info(self, input_table):
        t = input_table.split(".")
        return t if len(t) > 1 else [self.output_schema, input_table]

    @property
    def s3_output(self):
        out_path = os.path.join(
            "s3://",
            self.output_bucket,
            self.output_filepath,
            self._cache_uid,  # added in the super() step
        )
        if out_path[-1] != "/":
            out_path += "/"

        return out_path

    def check_table_exists(self, db, tb):
        # A quick function to check if a table exists
        # and spit out a warning if it is not found.
        table_exists = wr.catalog.does_table_exist(
            database=db,
            table=tb,
        )
        if not table_exists:
            raise wr.exceptions.InvalidTable(
                f"Table '{tb}' was not found within your selected "
                f"database '{db}'. Please verify your input table "
                "exists."
            )

    def register_data_on_s3(self, table, alias):
        out_loc = f"{self.s3_output}{alias}"

        wr.s3.to_parquet(
            df=table,
            path=out_loc,
            dataset=True,
            mode="overwrite",
            database=self.output_schema,
            table=alias,
            boto3_session=self.boto3_session,
            compression="snappy",
            use_threads=True,
        )
        # Construct the ctas metadata that we require
        ctas_metadata = {
            "ctas_database": self.output_schema,
            "ctas_table": alias,
        }
        self.ctas_query_info.update({alias: ctas_metadata})

    def _execute_sql_against_backend(self, sql, templated_name, physical_name):
        self._delete_table_from_database(physical_name)
        sql = sqlglot_transform_sql(sql, cast_concat_as_varchar)
        sql = sql.replace("FLOAT", "double").replace("float", "double")

        logger.debug(execute_sql_logging_message_info(templated_name, physical_name))
        logger.log(5, log_sql(sql))

        # create our table on athena and extract the metadata information
        query_metadata = self.create_table(sql, physical_name=physical_name)
        # append our metadata locations
        query_metadata = self._extract_ctas_metadata(query_metadata)
        self.ctas_query_info.update({physical_name: query_metadata})

        output_obj = self._table_to_splink_dataframe(templated_name, physical_name)
        return output_obj

    def register_table(self, input, table_name, overwrite=False):
        # If the user has provided a table name, return it as a SplinkDataframe
        if isinstance(input, str):
            return self._table_to_splink_dataframe(table_name, input)

        # Check if table name is already in use
        exists = self._table_exists_in_database(table_name)
        if exists:
            if not overwrite:
                raise ValueError(
                    f"Table '{table_name}' already exists in database. "
                    "Please use the 'overwrite' argument if you wish to overwrite"
                )
            else:
                self._delete_table_from_database(table_name)

        self._table_registration(input, table_name)
        return self._table_to_splink_dataframe(table_name, table_name)

    def _table_registration(self, input, table_name):
        if isinstance(input, dict):
            input = pd.DataFrame(input)
        elif isinstance(input, list):
            input = pd.DataFrame.from_records(input)

        # Errors if an invalid data type is passed
        self.register_data_on_s3(input, table_name)

    def _random_sample_sql(self, proportion, sample_size, seed=None):
        if proportion == 1.0:
            return ""
        percent = proportion * 100
        return f" TABLESAMPLE BERNOULLI ({percent})"

    @property
    def _infinity_expression(self):
        return "infinity()"

    def _table_exists_in_database(self, table_name):
        return wr.catalog.does_table_exist(
            database=self.output_schema,
            table=table_name,
            boto3_session=self.boto3_session,
        )

    def create_table(self, sql, physical_name):
        database = self.output_schema
        ctas_metadata = wr.athena.create_ctas_table(
            sql=sql,
            database=database,
            ctas_table=physical_name,
            storage_format="parquet",
            write_compression="snappy",
            boto3_session=self.boto3_session,
            s3_output=self.s3_output,
            wait=True,
        )
        return ctas_metadata

    def _drop_table_from_database_if_exists(self, table):
        return wr.catalog.delete_table_if_exists(
            database=self.output_schema, table=table, boto3_session=self.boto3_session
        )

    def _delete_table_from_s3(self, physical_name):
        path = f"{self.s3_output}{physical_name}/"
        # delete our folder
        wr.s3.delete_objects(
            path=path,
            use_threads=True,
            boto3_session=self.boto3_session,
        )

        metadata = self.ctas_query_info[physical_name]
        if "output_location" in metadata:
            metadata_urls = [
                # metadata output location
                f"{metadata['output_location']}.metadata",
                # manifest location
                metadata["manifest_location"],
            ]
            # delete our metadata
            wr.s3.delete_objects(
                path=metadata_urls,
                use_threads=True,
                boto3_session=self.boto3_session,
            )

        self.ctas_query_info.pop(physical_name)

    def _delete_table_from_database(self, name):
        if name in self.ctas_query_info:
            # Use ctas metadata to delete backing data
            self._delete_table_from_s3(name)
        else:
            # If the location we want to write to already exists,
            # clean this before continuing.
            loc = f"{self.s3_output}{name}"
            folder_exists = wr.s3.list_directories(
                loc,
                boto3_session=self.boto3_session,
            )
            if folder_exists:
                # This will only delete objects we are required to delete
                wr.s3.delete_objects(
                    path=loc,
                    use_threads=True,
                    boto3_session=self.boto3_session,
                )

        self._drop_table_from_database_if_exists(name)

    def _extract_ctas_metadata(self, ctas_metadata):
        query_meta = ctas_metadata.pop("ctas_query_metadata")
        out_locs = {
            "output_location": query_meta.output_location,
            "manifest_location": query_meta.manifest_location,
        }
        ctas_metadata.update(out_locs)
        return ctas_metadata

    def drop_all_tables_created_by_splink(
        self,
        delete_s3_folders=True,
        tables_to_exclude=[],
    ):
        """Run a cleanup process for the tables created by splink and
        currently contained in your output database.
        Only those tables currently contained within your database
        will be permanently deleted. Anything existing on s3 that
        isn't connected to your database will not be removed.
        Attributes:
            delete_s3_folders (bool, optional): Whether to delete the
                backing data contained on s3. If False, the tables created
                by splink will be removed from your database, but the parquet
                outputs will remain on s3. Defaults to True.
            tables_to_exclude (list, optional): A list of input tables you wish to
                add to an ignore list. These will not be removed during garbage
                collection.
        """
        _garbage_collection(
            self.output_schema,
            self.boto3_session,
            delete_s3_folders,
            tables_to_exclude,
        )

    def drop_splink_tables_from_database(
        self,
        database_name: str,
        delete_s3_folders: bool = True,
        tables_to_exclude: list = [],
    ):
        """Run a cleanup process for the tables created by splink
        in a specified database.
        Only those tables currently contained within your database
        will be permanently deleted. Anything existing on s3 that
        isn't connected to your database will not be removed.
        Attributes:
            database_name (str): The name of the database to delete splink tables from.
            delete_s3_folders (bool, optional): Whether to delete the
                backing data contained on s3. If False, the tables created
                by splink will be removed from your database, but the parquet
                outputs will remain on s3. Defaults to True.
            tables_to_exclude (list, optional): A list of input tables you wish to
                add to an ignore list. These will not be removed during garbage
                collection.
        """
        _garbage_collection(
            database_name,
            self.boto3_session,
            delete_s3_folders,
            tables_to_exclude,
        )

    def drop_tables_in_current_splink_run(
        self,
        delete_s3_folders: bool = True,
        tables_to_exclude: list = [],
    ):
        """Run a cleanup process for the tables created
        by the current splink linker.
        This leaves tables from previous runs untouched.
        Only those tables currently contained within your database
        will be permanently deleted. Anything existing on s3 that
        isn't connected to your database will not be removed.
        Attributes:
            delete_s3_folders (bool, optional): Whether to delete the
                backing data contained on s3. If False, the tables created
                by splink will be removed from your database, but the parquet
                outputs will remain on s3. Defaults to True.
            tables_to_exclude (list, optional): A list of input tables you wish to
                add to an ignore list. These will not be removed during garbage
                collection.
        """
        tables_to_exclude = ensure_is_list(tables_to_exclude)
        tables_to_exclude = [
            df.physical_name if isinstance(df, SplinkDataFrame) else df
            for df in tables_to_exclude
        ]
        # Exclude tables that the user doesn't want to delete
        tables = self._names_of_tables_created_by_splink.copy()
        tables = [t for t in tables if t not in tables_to_exclude]

        for table in tables:
            _garbage_collection(
                self.output_schema,
                self.boto3_session,
                delete_s3_folders,
                name_prefix=table,
            )
            # pop from our tables created by splink list
            self._names_of_tables_created_by_splink.remove(table)
>>>>>>> 9414d8eb
<|MERGE_RESOLUTION|>--- conflicted
+++ resolved
@@ -1,33 +1,3 @@
-import warnings
-
-from .linker import AthenaDataFrame, AthenaLinker  # noqa: F401
-
-<<<<<<< HEAD
-warnings.warn(
-    "Importing directly from `splink.athena.athena_linker` "
-    "is deprecated and will be removed in Splink v4. "
-    "Please import from `splink.athena.linker` going forward.",
-    DeprecationWarning,
-    stacklevel=2,
-)
-=======
-import awswrangler as wr
-import boto3
-import numpy as np
-import pandas as pd
-
-from ..input_column import InputColumn
-from ..linker import Linker
-from ..logging_messages import execute_sql_logging_message_info, log_sql
-from ..misc import ensure_is_list
-from ..splink_dataframe import SplinkDataFrame
-from ..sql_transform import sqlglot_transform_sql
-from .athena_helpers.athena_transforms import cast_concat_as_varchar
-from .athena_helpers.athena_utils import (
-    _garbage_collection,
-    _verify_athena_inputs,
-)
-
 logger = logging.getLogger(__name__)
 
 
@@ -532,5 +502,4 @@
                 name_prefix=table,
             )
             # pop from our tables created by splink list
-            self._names_of_tables_created_by_splink.remove(table)
->>>>>>> 9414d8eb
+            self._names_of_tables_created_by_splink.remove(table)