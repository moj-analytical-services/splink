from abc import ABC, abstractproperty
from typing import TYPE_CHECKING, final

if TYPE_CHECKING:
    from .comparison_level_creator import ComparisonLevelCreator


class SplinkDialect(ABC):
    # Stores instances of each subclass of SplinkDialect.
    _dialect_instances = {}
    # string defined by subclasses to be used in factory method from_string
    # give a dummy default value so that subclasses that fail to do this
    # don't ruin functionality for existing subclasses
    _dialect_name_for_factory = None

    # Register a subclass of SplinkDialect on its creation.
    # Whenever that subclass is called again, use the previous instance.
    def __new__(cls, *args, **kwargs):
        if cls not in cls._dialect_instances:
            instance = super(SplinkDialect, cls).__new__(cls)
            cls._dialect_instances[cls] = instance
        return cls._dialect_instances[cls]

    @abstractproperty
    def name(self):
        pass

    @property
    def sqlglot_name(self):
        return self.name

    @classmethod
    def from_string(cls, dialect_name: str):
        # list of classes which match _dialect_name_for_factory
        # should just get a single subclass, as this should be unique
        classes_from_dialect_name = [
            c
            for c in cls.__subclasses__()
            if c._dialect_name_for_factory == dialect_name
        ]
        # use sequence unpacking to catch if we duplicate
        # _dialect_name_for_factory in subclasses
        if len(classes_from_dialect_name) == 1:
            subclass = classes_from_dialect_name[0]
            return subclass()
        # error - either too many subclasses found
        if len(classes_from_dialect_name) > 1:
            classes_string = ", ".join(map(str, classes_from_dialect_name))
            error_message = (
                "Found multiple subclasses of `SplinkDialect` with "
                "lookup string `_dialect_name_for_factory` equal to "
                f"supplied value {dialect_name}: {classes_string}!"
            )
        # or _no_ subclasses found
        else:
            error_message = (
                "Could not find subclass of `SplinkDialect` with "
                f"lookup string '{dialect_name}'."
            )
        raise ValueError(error_message)

    @property
    def levenshtein_function_name(self):
        raise NotImplementedError(
            f"Backend '{self.name}' does not have a 'Levenshtein' function"
        )

    @property
    def damerau_levenshtein_function_name(self):
        raise NotImplementedError(
            f"Backend '{self.name}' does not have a 'Damerau-Levenshtein' function"
        )

    @property
    def jaro_winkler_function_name(self):
        raise NotImplementedError(
            f"Backend '{self.name}' does not have a 'Jaro-Winkler' function"
        )

    @property
    def jaro_function_name(self):
        raise NotImplementedError(
            f"Backend '{self.name}' does not have a 'Jaro' function"
        )

    @property
    def jaccard_function_name(self):
        raise NotImplementedError(
            f"Backend '{self.name}' does not have a 'Jaccard' function"
        )

    @staticmethod
    def _wrap_in_nullif(func):
        def nullif_wrapped_function(*args, **kwargs):
            # convert empty strings to NULL
            return f"NULLIF({func(*args, **kwargs)}, '')"

        return nullif_wrapped_function

    @final
    def try_parse_date(self, name: str, date_format: str = None):
        return self._wrap_in_nullif(self._try_parse_date_raw)(name, date_format)

    def _try_parse_date_raw(self, name: str, date_format: str = None):
        raise NotImplementedError(
            f"Backend '{self.name}' does not have a 'try_parse_date' function"
        )

    @final
    def regex_extract(self, name: str, pattern: str, capture_group: int = 0):
        return self._wrap_in_nullif(self._regex_extract_raw)(
            name, pattern, capture_group
        )

    def _regex_extract_raw(self, name: str, pattern: str, capture_group: int = 0):
        raise NotImplementedError(
            f"Backend '{self.name}' does not have a 'regex_extract' function"
        )


class DuckDBDialect(SplinkDialect):
    _dialect_name_for_factory = "duckdb"

    @property
    def name(self):
        return "duckdb"

    @property
    def levenshtein_function_name(self):
        return "levenshtein"

    @property
    def damerau_levenshtein_function_name(self):
        return "damerau_levenshtein"

    @property
    def jaro_function_name(self):
        return "jaro_similarity"

    @property
    def jaro_winkler_function_name(self):
        return "jaro_winkler_similarity"

    @property
    def jaccard_function_name(self):
        return "jaccard"

    @property
    def default_date_format(self):
        return "%Y-%m-%d"

    def _try_parse_date_raw(self, name: str, date_format: str = None):
        if date_format is None:
            date_format = self.default_date_format
        return f"""try_strptime({name}, '{date_format}')"""

<<<<<<< HEAD
    # TODO: this is only needed for duckdb < 0.9.0.
    # should we just ditch support for that? (only for cll - engine should still work)
    def array_intersect(self, clc: "ComparisonLevelCreator"):
        clc.col_expression.sql_dialect = self
        col = clc.col_expression
        threshold = clc.min_intersection

        # sum of individual (unique) array sizes, minus the (unique) union
        return (
            f"list_unique({col.name_l}) + list_unique({col.name_r})"
            f" - list_unique(list_concat({col.name_l}, {col.name_r}))"
            f" >= {threshold}"
        ).strip()
=======
    def _regex_extract_raw(self, name: str, pattern: str, capture_group: int = 0):
        return f"regexp_extract({name}, '{pattern}', {capture_group})"
>>>>>>> 8339efb6


class SparkDialect(SplinkDialect):
    _dialect_name_for_factory = "spark"

    @property
    def name(self):
        return "spark"

    @property
    def levenshtein_function_name(self):
        return "levenshtein"

    @property
    def damerau_levenshtein_function_name(self):
        return "damerau_levenshtein"

    @property
    def jaro_function_name(self):
        return "jaro_sim"

    @property
    def jaro_winkler_function_name(self):
        return "jaro_winkler"

    @property
    def jaccard_function_name(self):
        return "jaccard"

    @property
    def default_date_format(self):
        return "yyyy-MM-dd"

    def date_diff(self, clc: "ComparisonLevelCreator"):
        # need custom solution as sqlglot gets confused by 'metric', as in Spark
        # datediff _only_ works in days
        clc.col_expression.sql_dialect = self
        col = clc.col_expression
        datediff_args = f"{col.name_l}, {col.name_r}"

        if clc.date_metric == "day":
            date_f = f"""
                abs(
                    datediff(
                        {datediff_args}
                    )
                )
            """
        elif clc.date_metric in ["month", "year"]:
            date_f = f"""
                floor(abs(
                    months_between(
                        {datediff_args}
                    )"""
            if clc.date_metric == "year":
                date_f += " / 12))"
            else:
                date_f += "))"
        return f"""
            {date_f} <= {clc.date_threshold}
        """

    def _try_parse_date_raw(self, name: str, date_format: str = None):
        if date_format is None:
            date_format = self.default_date_format
        return f"""to_date({name}, '{date_format}')"""

    def _regex_extract_raw(self, name: str, pattern: str, capture_group: int = 0):
        return f"regexp_extract({name}, '{pattern}', {capture_group})"


class SqliteDialect(SplinkDialect):
    _dialect_name_for_factory = "sqlite"

    @property
    def name(self):
        return "sqlite"

    # SQLite does not natively support string distance functions.
    # However, sqlite UDFs are registered automatically by Splink
    @property
    def levenshtein_function_name(self):
        return "levenshtein"

    @property
    def damerau_levenshtein_function_name(self):
        return "damerau_levenshtein"

    @property
    def jaro_function_name(self):
        return "jaro_sim"

    @property
    def jaro_winkler_function_name(self):
        return "jaro_winkler"


class PostgresDialect(SplinkDialect):
    _dialect_name_for_factory = "postgres"

    @property
    def name(self):
        return "postgres"

    @property
    def levenshtein_function_name(self):
        return "levenshtein"

    def date_diff(self, clc: "ComparisonLevelCreator"):
        """Note some of these functions are not native postgres functions and
        instead are UDFs which are automatically registered by Splink
        """

        clc.col_expression.sql_dialect = self
        col = clc.col_expression
        datediff_args = f"{col.name_l}, {col.name_r}"

        if clc.date_metric == "day":
            date_f = f"""
                abs(
                    datediff(
                        {datediff_args}
                    )
                )
            """
        elif clc.date_metric in ["month", "year"]:
            date_f = f"""
                floor(abs(
                    ave_months_between(
                        {datediff_args}
                    )"""
            if clc.date_metric == "year":
                date_f += " / 12))"
            else:
                date_f += "))"
        return f"""
            {date_f} <= {clc.date_threshold}
        """

    def _regex_extract_raw(self, name: str, pattern: str, capture_group: int = 0):
        # full match - wrap pattern in parentheses so first group is whole expression
        if capture_group == 0:
            pattern = f"({pattern})"
        if capture_group > 1:
            # currently no easy way to capture non-first groups
            raise ValueError(
                "'postgres' backend does not currently support a capture_group greater "
                "than 1. To proceed you must use your own SQL expression"
            )
        return f"substring({name} from '{pattern}')"

    @property
    def default_date_format(self):
        return "YYYY-MM-DD"

    def _try_parse_date_raw(self, name: str, date_format: str = None):
        if date_format is None:
            date_format = self.default_date_format
        return f"""to_date({name}, '{date_format}')"""

    def array_intersect(self, clc: "ComparisonLevelCreator"):
        clc.col_expression.sql_dialect = self
        col = clc.col_expression
        threshold = clc.min_intersection
        return f"""
        CARDINALITY(ARRAY_INTERSECT({col.name_l}, {col.name_r})) >= {threshold}
        """.strip()


class AthenaDialect(SplinkDialect):
    _dialect_name_for_factory = "athena"

    @property
    def name(self):
        return "athena"

    @property
    def sqlglot_name(self):
        return "presto"

    @property
    def _levenshtein_name(self):
        return "levenshtein_distance"


_dialect_lookup = {
    "duckdb": DuckDBDialect(),
    "spark": SparkDialect(),
    "sqlite": SqliteDialect(),
    "postgres": PostgresDialect(),
    "athena": AthenaDialect(),
}<|MERGE_RESOLUTION|>--- conflicted
+++ resolved
@@ -154,7 +154,7 @@
             date_format = self.default_date_format
         return f"""try_strptime({name}, '{date_format}')"""
 
-<<<<<<< HEAD
+
     # TODO: this is only needed for duckdb < 0.9.0.
     # should we just ditch support for that? (only for cll - engine should still work)
     def array_intersect(self, clc: "ComparisonLevelCreator"):
@@ -168,10 +168,9 @@
             f" - list_unique(list_concat({col.name_l}, {col.name_r}))"
             f" >= {threshold}"
         ).strip()
-=======
+ 
     def _regex_extract_raw(self, name: str, pattern: str, capture_group: int = 0):
         return f"regexp_extract({name}, '{pattern}', {capture_group})"
->>>>>>> 8339efb6
 
 
 class SparkDialect(SplinkDialect):
