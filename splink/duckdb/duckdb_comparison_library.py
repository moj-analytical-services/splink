--- conflicted
+++ resolved
@@ -1,19 +1,5 @@
-<<<<<<< HEAD
-from .duckdb_helpers.duckdb_comparison_imports import (  # noqa: F401
-    array_intersect_at_sizes,
-    datediff_at_thresholds,
-    distance_function_at_thresholds,
-    distance_in_km_at_thresholds,
-    exact_match,
-    jaccard_at_thresholds,
-    jaro_at_thresholds,
-    jaro_winkler_at_thresholds,
-    levenshtein_at_thresholds,
-)
-=======
 from ..comparison_library import (
     ArrayIntersectAtSizesComparisonBase,
-    DamerauLevenshteinAtThresholdsComparisonBase,
     DateDiffAtThresholdsComparisonBase,
     DistanceFunctionAtThresholdsComparisonBase,
     DistanceInKMAtThresholdsComparisonBase,
@@ -22,74 +8,4 @@
     JaroAtThresholdsComparisonBase,
     JaroWinklerAtThresholdsComparisonBase,
     LevenshteinAtThresholdsComparisonBase,
-)
-from .duckdb_comparison_level_library import DuckDBComparisonProperties
-
-
-class exact_match(DuckDBComparisonProperties, ExactMatchBase):
-    pass
-
-
-class distance_function_at_thresholds(
-    DuckDBComparisonProperties, DistanceFunctionAtThresholdsComparisonBase
-):
-    @property
-    def _distance_level(self):
-        return self._distance_function_level
-
-
-class levenshtein_at_thresholds(
-    DuckDBComparisonProperties, LevenshteinAtThresholdsComparisonBase
-):
-    @property
-    def _distance_level(self):
-        return self._levenshtein_level
-
-
-class damerau_levenshtein_at_thresholds(
-    DuckDBComparisonProperties, DamerauLevenshteinAtThresholdsComparisonBase
-):
-    @property
-    def _distance_level(self):
-        return self._damerau_levenshtein_level
-
-
-class jaro_at_thresholds(DuckDBComparisonProperties, JaroAtThresholdsComparisonBase):
-    @property
-    def _distance_level(self):
-        return self._jaro_level
-
-
-class jaro_winkler_at_thresholds(
-    DuckDBComparisonProperties, JaroWinklerAtThresholdsComparisonBase
-):
-    @property
-    def _distance_level(self):
-        return self._jaro_winkler_level
-
-
-class jaccard_at_thresholds(
-    DuckDBComparisonProperties, JaccardAtThresholdsComparisonBase
-):
-    @property
-    def _distance_level(self):
-        return self._jaccard_level
-
-
-class array_intersect_at_sizes(
-    DuckDBComparisonProperties, ArrayIntersectAtSizesComparisonBase
-):
-    pass
-
-
-class datediff_at_thresholds(
-    DuckDBComparisonProperties, DateDiffAtThresholdsComparisonBase
-):
-    pass
-
-
-class distance_in_km_at_thresholds(
-    DuckDBComparisonProperties, DistanceInKMAtThresholdsComparisonBase
-):
-    pass
->>>>>>> aba0f5f2
+)