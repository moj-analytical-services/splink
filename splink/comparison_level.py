--- conflicted
+++ resolved
@@ -152,19 +152,9 @@
         self._is_null_level = is_null_level
         self._label_for_charts = label_for_charts
 
-<<<<<<< HEAD
-        self._disable_tf_exact_match_detection = self._level_dict_val_else_default(
-            "disable_tf_exact_match_detection"
-        )
-
-        self._tf_minimum_u_value = self._level_dict_val_else_default(
-            "tf_minimum_u_value"
-        )
-=======
         self._tf_adjustment_column = tf_adjustment_column
         self._tf_adjustment_weight = tf_adjustment_weight
         self._tf_minimum_u_value = tf_minimum_u_value
->>>>>>> 1bc12776
 
         self._m_probability = m_probability
         self._u_probability = u_probability
@@ -505,21 +495,9 @@
             cols.append(col)
         return cols
 
-<<<<<<< HEAD
-    @property
-    def _u_probability_corresponding_to_exact_match(self):
-        levels = self.comparison.comparison_levels
-
-        if self.disable_tf_exact_match_detection:
-            return self.u_probability
-
-        # otherwise, default to looking for an appropriate exact match level:
-
-=======
     def _u_probability_corresponding_to_exact_match(
         self, comparison_levels: list[ComparisonLevel]
     ):
->>>>>>> 1bc12776
         # Find a level with a single exact match colname
         # which is equal to the tf adjustment input colname
 
