# Contributing to Splink

Contributing to an open source project takes many forms. Below are some of the ways you can contribute to Splink!

## Asking questions

If you have a question about Splink, we recommended asking on our GitHub [discussion board](https://github.com/moj-analytical-services/splink/discussions). This means that other users can benefit from the answers too! On that note, it is always worth checking if a similar question has been asked (and answered) before.

## Reporting issues

Is something broken? Or not acting how you would expect? Are we missing a feature that would make your life easier? We want to know about it!

When reporting [issues](https://github.com/moj-analytical-services/splink/issues) please include as much detail as possible about your operating system, Splink version, python version and which SQL backend you are using. Whenever possible, please also include a brief, self-contained code example that demonstrates the problem. It is particularly helpful if you can look through the existing issues and provide links to any related issues.

## Contributing to documentation

Contributions to Splink are not limited to the code. Feedback and input on our documentation from a user's perspective is extremely valuable - even something as small as fixing a typo. More generally, if you are interested in starting to work on Splink, documentation is a great way to get those first commits!

<<<<<<< HEAD
Behind the scenes, the Splink documentation is split into 2 parts:

- The [Tutorials](./docs/demos/tutorials/00_Tutorial_Introduction.ipynb) and [Example Notebooks](./docs/demos/examples/examples_index.md) are stored in a separate repository - [`splink_demos`](https://github.com/moj-analytical-services/splink_demos)
- Everything else is stored in the Splink repository either in:
    - the [docs folder](https://github.com/moj-analytical-services/splink/tree/master/docs)
    - the Splink code itself. E.g. docstrings from [linker.py](https://github.com/moj-analytical-services/splink/blob/master/splink/linker.py) feed directly into the [Linker API docs](./docs/linker.md).

There are some user restrictions on both the Splink and `splink_demos` repositories, so to make changes to either repository you will need to create a [fork](https://docs.github.com/en/get-started/quickstart/fork-a-repo) and then create a [Pull Request](https://docs.github.com/en/pull-requests/collaborating-with-pull-requests/proposing-changes-to-your-work-with-pull-requests/creating-a-pull-request-from-a-fork) which one of the Splink dev team will review.

!!! note "Shortcut"
    If you are looking through the docs and find an issue, hit the :material-file-edit: button on the top right corner of the page. This will take you to the underlying file on the Splink GitHub page.
    
    This is not supported for Tutorials or Examples as they are in a separate repository.

For small changes, such as wording and typos, changes can be made directly in GitHub. However, for larger changes it may be worth cloning the relevant repository to your local machine. This way, you can [build the docs site locally](./docs/dev_guides/changing_splink/build_docs_locally.md) to check how the changes will look in the deployed doc site.
=======
The easiest way to contribute to the documentation is by clicking the pencil icon at the top right of the docs page you want to edit.
This will automatically create a fork of the Splink repository on GitHub and make it easy to open a pull request with your changes,
which one of the Splink dev team will review.

If you need to make a larger change to the docs, this workflow might not be the best, since you won't get to see the effects
of your changes before submitting them.
To do this, you will need to create a [fork](https://docs.github.com/en/get-started/quickstart/fork-a-repo) of the Splink repo,
then clone your fork to your computer.
Then, you can edit the documentation in the [docs folder](https://github.com/moj-analytical-services/splink/tree/master/docs)
(and API documentation, which can be found as docstrings in the code itself) locally.
To see what the docs will look like with your changes, you can
[build the docs site locally](https://moj-analytical-services.github.io/splink/dev_guides/changing_splink/build_docs_locally.html).
When you are happy with your changes, commit and push them to your fork, then
create a [Pull Request](https://docs.github.com/en/pull-requests/collaborating-with-pull-requests/proposing-changes-to-your-work-with-pull-requests/creating-a-pull-request-from-a-fork).
>>>>>>> e53a044d

We are trying to make our documentation as accessible to as many people as possible. If you find any problems with accessibility then please let us know by raising an issue, or feel free to put in a Pull Request with your suggested fixes.

## Contributing code

Thanks for your interest in contributing code to Splink!

There are a number of ways to get involved:

- Start work on an [existing issue](https://github.com/moj-analytical-services/splink/issues), there should be some with a [`good first issue`](https://github.com/moj-analytical-services/splink/issues?q=is%3Aissue+is%3Aopen+label%3A%22good+first+issue%22) flag which are a good place to start. 
- Tackle a problem you have identified. If you have identified a feature or bug, the first step is to [create a new issue](https://github.com/moj-analytical-services/splink/issues/new/choose) to explain what you have identified and what you plan to implement, then you are free to fork the repository and get coding!

In either case, we ask that you assign yourself to the relevant issue and open up [a draft pull request (PR)](https://github.blog/2019-02-14-introducing-draft-pull-requests/) while you are working on your feature/bug-fix. This helps the Splink dev team keep track of developments and means we can start supporting you sooner!

<<<<<<< HEAD
!!! note "Small pull requests (PRs)"
    In the Splink dev team, we believe that [small Pull Requests](https://essenceofcode.com/2019/10/29/the-art-of-small-pull-requests/) make better code. They:
=======
You can always add further PRs to build extra functionality. Starting out with a minimum viable product and iterating makes for better software (in our opinion). It also helps get features out into the wild sooner.
>>>>>>> e53a044d

To get set up for development locally, see the [development quickstart](https://moj-analytical-services.github.io/splink/dev_guides/dev_guides/changing_splink/development_quickstart.html).

## Best practices

When making code changes, we recommend:

- [Adding tests](https://moj-analytical-services.github.io/splink/dev_guides/changing_splink/testing.html) to ensure your code works as expected. These will be run through GitHub Actions when a PR is opened.
- [Linting](https://moj-analytical-services.github.io/splink/dev_guides/changing_splink/lint_and_format.html) to ensure that code is styled consistently.

### Branching Strategy

Typically, all pull requests (PRs) should be against `master`.
**However, currently the Splink team is working on a major update in Splink v4. For the time being, we are using the `splink4_dev` branch to develop v4.**
As a general rule, substantial new features should be PRed against that branch,
while bug fixes and documentation changes should be PRed against `master`.
If you are unsure which category your change falls into, please ask!

We believe that [small Pull Requests](https://essenceofcode.com/2019/10/29/the-art-of-small-pull-requests/) make better code. They:

- are more focused
- increase understanding and clarity
- are easier (and quicker) to review
- get feedback quicker

If you have a larger feature, please consider creating a simple minimum-viable feature and submit for review. Once this has been reviewed by the Splink dev team there are two options to consider:

1. Merge minimal feature, then create a new branch with additional features.
2. Do not merge the initial feature branch, create additional feature branches from the reviewed branch.

The best solution often depends on the specific feature being created and any other development work happening in that area of the codebase. If you are unsure, please ask the dev team for advice on how to best structure your changes in your initial PR and we can come to a decision together.<|MERGE_RESOLUTION|>--- conflicted
+++ resolved
@@ -16,23 +16,6 @@
 
 Contributions to Splink are not limited to the code. Feedback and input on our documentation from a user's perspective is extremely valuable - even something as small as fixing a typo. More generally, if you are interested in starting to work on Splink, documentation is a great way to get those first commits!
 
-<<<<<<< HEAD
-Behind the scenes, the Splink documentation is split into 2 parts:
-
-- The [Tutorials](./docs/demos/tutorials/00_Tutorial_Introduction.ipynb) and [Example Notebooks](./docs/demos/examples/examples_index.md) are stored in a separate repository - [`splink_demos`](https://github.com/moj-analytical-services/splink_demos)
-- Everything else is stored in the Splink repository either in:
-    - the [docs folder](https://github.com/moj-analytical-services/splink/tree/master/docs)
-    - the Splink code itself. E.g. docstrings from [linker.py](https://github.com/moj-analytical-services/splink/blob/master/splink/linker.py) feed directly into the [Linker API docs](./docs/linker.md).
-
-There are some user restrictions on both the Splink and `splink_demos` repositories, so to make changes to either repository you will need to create a [fork](https://docs.github.com/en/get-started/quickstart/fork-a-repo) and then create a [Pull Request](https://docs.github.com/en/pull-requests/collaborating-with-pull-requests/proposing-changes-to-your-work-with-pull-requests/creating-a-pull-request-from-a-fork) which one of the Splink dev team will review.
-
-!!! note "Shortcut"
-    If you are looking through the docs and find an issue, hit the :material-file-edit: button on the top right corner of the page. This will take you to the underlying file on the Splink GitHub page.
-    
-    This is not supported for Tutorials or Examples as they are in a separate repository.
-
-For small changes, such as wording and typos, changes can be made directly in GitHub. However, for larger changes it may be worth cloning the relevant repository to your local machine. This way, you can [build the docs site locally](./docs/dev_guides/changing_splink/build_docs_locally.md) to check how the changes will look in the deployed doc site.
-=======
 The easiest way to contribute to the documentation is by clicking the pencil icon at the top right of the docs page you want to edit.
 This will automatically create a fork of the Splink repository on GitHub and make it easy to open a pull request with your changes,
 which one of the Splink dev team will review.
@@ -47,7 +30,6 @@
 [build the docs site locally](https://moj-analytical-services.github.io/splink/dev_guides/changing_splink/build_docs_locally.html).
 When you are happy with your changes, commit and push them to your fork, then
 create a [Pull Request](https://docs.github.com/en/pull-requests/collaborating-with-pull-requests/proposing-changes-to-your-work-with-pull-requests/creating-a-pull-request-from-a-fork).
->>>>>>> e53a044d
 
 We are trying to make our documentation as accessible to as many people as possible. If you find any problems with accessibility then please let us know by raising an issue, or feel free to put in a Pull Request with your suggested fixes.
 
@@ -62,12 +44,7 @@
 
 In either case, we ask that you assign yourself to the relevant issue and open up [a draft pull request (PR)](https://github.blog/2019-02-14-introducing-draft-pull-requests/) while you are working on your feature/bug-fix. This helps the Splink dev team keep track of developments and means we can start supporting you sooner!
 
-<<<<<<< HEAD
-!!! note "Small pull requests (PRs)"
-    In the Splink dev team, we believe that [small Pull Requests](https://essenceofcode.com/2019/10/29/the-art-of-small-pull-requests/) make better code. They:
-=======
 You can always add further PRs to build extra functionality. Starting out with a minimum viable product and iterating makes for better software (in our opinion). It also helps get features out into the wild sooner.
->>>>>>> e53a044d
 
 To get set up for development locally, see the [development quickstart](https://moj-analytical-services.github.io/splink/dev_guides/dev_guides/changing_splink/development_quickstart.html).
 
