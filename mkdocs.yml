--- conflicted
+++ resolved
@@ -125,12 +125,8 @@
         - Building a Virtual Environment: "dev_guides/changing_splink/building_env_locally.md"
         - Linting: "dev_guides/changing_splink/lint.md"
         - Building Docs: "dev_guides/changing_splink/build_docs_locally.md"
-<<<<<<< HEAD
         - Testing: "dev_guides/changing_splink/testing.md"
-=======
-        - Running Tests: "dev_guides/changing_splink/running_tests_locally.md"
         - Releasing a Package Version: "dev_guides/changing_splink/releases.md"
->>>>>>> af8840a5
       - Caching and pipelining: "dev_guides/caching.md"
       - Understanding and debugging Splink: "dev_guides/debug_modes.md"
       - Spark caching: "dev_guides/spark_pipelining_and_caching.md"
