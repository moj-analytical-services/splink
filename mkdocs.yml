--- conflicted
+++ resolved
@@ -238,12 +238,8 @@
         - Development Quickstart: "dev_guides/changing_splink/development_quickstart.md"
         - Linting and Formatting: "dev_guides/changing_splink/lint_and_format.md"
         - Testing: "dev_guides/changing_splink/testing.md"
-<<<<<<< HEAD
         - Contributing to Documentation: "dev_guides/changing_splink/contributing_to_docs.md"
-=======
-        - Building Docs: "dev_guides/changing_splink/build_docs_locally.md"
         - Managing Dependencies with Poetry: "dev_guides/changing_splink/managing_dependencies_with_poetry.md"
->>>>>>> e53a044d
         - Releasing a Package Version: "dev_guides/changing_splink/releases.md"
         - Contributing to the Splink Blog: "dev_guides/changing_splink/blog_posts.md"
       - How Splink works:
