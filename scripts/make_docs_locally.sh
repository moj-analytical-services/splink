--- conflicted
+++ resolved
@@ -8,14 +8,7 @@
 # Need to update generated content separately using main Splink env
 if [[ ! -f "docs/includes/generated_files/datasets_table.md" ]]
 then
-<<<<<<< HEAD
-    if [ -n "$VIRTUAL_ENV" ]; then
-        deactivate
-    fi
-    poetry run python3 scripts/generate_dataset_docs.py
-=======
     uv run python scripts/generate_dataset_docs.py
->>>>>>> 64a1cc93
 fi
 
 # can remove verbose flag if needed
