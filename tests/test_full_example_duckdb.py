--- conflicted
+++ resolved
@@ -114,25 +114,6 @@
     DuckDBLinker(df, settings_dict=path)
 
 
-<<<<<<< HEAD
-def test_small_link_example_duckdb():
-    df = pd.read_csv("./tests/datasets/fake_1000_from_splink_demos.csv")
-    settings_dict = get_settings_dict()
-
-    settings_dict["link_type"] = "link_only"
-
-    linker = DuckDBLinker(
-        [df, df],
-        settings_dict,
-        connection=":memory:",
-        output_schema="splink_in_duckdb",
-    )
-
-    linker.predict()
-
-
-def test_duckdb_load_from_file():
-=======
 @pytest.mark.parametrize(
     ("df"),
     [
@@ -163,7 +144,6 @@
 )
 def test_duckdb_load_from_file(df):
 
->>>>>>> 711be711
     settings = get_settings_dict()
 
     linker = DuckDBLinker(
