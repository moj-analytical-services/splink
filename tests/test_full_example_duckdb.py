--- conflicted
+++ resolved
@@ -17,10 +17,7 @@
 from .basic_settings import get_settings_dict, name_comparison
 from .linker_utils import _test_table_registration, register_roc_data
 
-<<<<<<< HEAD
-=======
-
->>>>>>> 65ded60f
+
 def test_full_example_duckdb(tmp_path):
     df = pd.read_csv("./tests/datasets/fake_1000_from_splink_demos.csv")
     df = df.rename(columns={"surname": "SUR name"})
