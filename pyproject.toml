--- conflicted
+++ resolved
@@ -1,10 +1,6 @@
 [project]
 name = "splink"
-<<<<<<< HEAD
 version = "5.0.0.dev1"
-=======
-version = "4.0.12.dev1"
->>>>>>> de3cf0f4
 description = "Fast probabilistic data linkage at scale"
 authors = [
     { name = "Robin Linacre", email = "robinlinacre@hotmail.com" },
