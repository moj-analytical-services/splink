--- conflicted
+++ resolved
@@ -25,21 +25,13 @@
   },
   {
    "cell_type": "code",
-<<<<<<< HEAD
-   "execution_count": 6,
-=======
    "execution_count": 2,
->>>>>>> aa221693
    "metadata": {},
    "outputs": [
     {
      "data": {
       "application/vnd.jupyter.widget-view+json": {
-<<<<<<< HEAD
        "model_id": "c3157f0f02214d1f8273de3ffa239053",
-=======
-       "model_id": "3e99688d42b245d280fe2852a15f443f",
->>>>>>> aa221693
        "version_major": 2,
        "version_minor": 0
       },
@@ -55,41 +47,23 @@
       "text/html": [
        "\n",
        "<style>\n",
-<<<<<<< HEAD
        "  #altair-viz-5c3967e4aa0a4d76ad2c1c3c00c136fd.vega-embed {\n",
-=======
-       "  #altair-viz-3ab02dc256d5432894d96ac5f97b10c6.vega-embed {\n",
->>>>>>> aa221693
        "    width: 100%;\n",
        "    display: flex;\n",
        "  }\n",
        "\n",
-<<<<<<< HEAD
        "  #altair-viz-5c3967e4aa0a4d76ad2c1c3c00c136fd.vega-embed details,\n",
        "  #altair-viz-5c3967e4aa0a4d76ad2c1c3c00c136fd.vega-embed details summary {\n",
        "    position: relative;\n",
        "  }\n",
        "</style>\n",
        "<div id=\"altair-viz-5c3967e4aa0a4d76ad2c1c3c00c136fd\"></div>\n",
-=======
-       "  #altair-viz-3ab02dc256d5432894d96ac5f97b10c6.vega-embed details,\n",
-       "  #altair-viz-3ab02dc256d5432894d96ac5f97b10c6.vega-embed details summary {\n",
-       "    position: relative;\n",
-       "  }\n",
-       "</style>\n",
-       "<div id=\"altair-viz-3ab02dc256d5432894d96ac5f97b10c6\"></div>\n",
->>>>>>> aa221693
        "<script type=\"text/javascript\">\n",
        "  var VEGA_DEBUG = (typeof VEGA_DEBUG == \"undefined\") ? {} : VEGA_DEBUG;\n",
        "  (function(spec, embedOpt){\n",
        "    let outputDiv = document.currentScript.previousElementSibling;\n",
-<<<<<<< HEAD
        "    if (outputDiv.id !== \"altair-viz-5c3967e4aa0a4d76ad2c1c3c00c136fd\") {\n",
        "      outputDiv = document.getElementById(\"altair-viz-5c3967e4aa0a4d76ad2c1c3c00c136fd\");\n",
-=======
-       "    if (outputDiv.id !== \"altair-viz-3ab02dc256d5432894d96ac5f97b10c6\") {\n",
-       "      outputDiv = document.getElementById(\"altair-viz-3ab02dc256d5432894d96ac5f97b10c6\");\n",
->>>>>>> aa221693
        "    }\n",
        "    const paths = {\n",
        "      \"vega\": \"https://cdn.jsdelivr.net/npm/vega@5?noext\",\n",
@@ -142,11 +116,7 @@
        "alt.LayerChart(...)"
       ]
      },
-<<<<<<< HEAD
      "execution_count": 6,
-=======
-     "execution_count": 2,
->>>>>>> aa221693
      "metadata": {},
      "output_type": "execute_result"
     }
