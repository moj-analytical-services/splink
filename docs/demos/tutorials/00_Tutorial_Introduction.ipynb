{
 "cells": [
  {
   "attachments": {},
   "cell_type": "markdown",
   "id": "26e50a28",
   "metadata": {},
   "source": [
    "# Introductory tutorial\n",
    "\n",
    "This is the introduction to a seven part tutorial which demonstrates how to de-duplicate a small dataset using simple settings.\n",
    "\n",
    "The aim of the tutorial is to demonstrate core Splink functionality succinctly, rather that comprehensively document all configuration options.\n",
    "\n",
    "The seven parts are:\n",
    "\n",
    "- [1. Data prep pre-requisites](./01_Prerequisites.ipynb) <a target=\"_blank\" href=\"https://colab.research.google.com/github/moj-analytical-services/splink/blob/splink4_examples_notebooks/docs/demos/tutorials/00_Tutorial_introduction.ipynb\">\n",
    "  <img src=\"https://colab.research.google.com/assets/colab-badge.svg\" alt=\"Open In Colab\"/>\n",
    "</a>\n",
    "\n",
    "\n",
    "- [2. Exploratory analysis](./02_Exploratory_analysis.ipynb) <a target=\"_blank\" href=\"https://colab.research.google.com/github/moj-analytical-services/splink/blob/splink4_examples_notebooks/docs/demos/tutorials/02_Exploratory_analysis.ipynb\">\n",
    "  <img src=\"https://colab.research.google.com/assets/colab-badge.svg\" alt=\"Open In Colab\"/>\n",
    "</a>\n",
    "\n",
    "- [3. Choosing blocking rules to optimise runtimes](./03_Blocking.ipynb) <a target=\"_blank\" href=\"https://colab.research.google.com/github/moj-analytical-services/splink/blob/splink4_examples_notebooks/docs/demos/tutorials/03_Blocking.ipynb\">\n",
    "  <img src=\"https://colab.research.google.com/assets/colab-badge.svg\" alt=\"Open In Colab\"/>\n",
    "</a>\n",
    "\n",
    "- [4. Estimating model parameters](./04_Estimating_model_parameters.ipynb) <a target=\"_blank\" href=\"https://colab.research.google.com/github/moj-analytical-services/splink/blob/splink4_examples_notebooks/docs/demos/tutorials/04_Estimating_model_parameters.ipynb\">\n",
    "  <img src=\"https://colab.research.google.com/assets/colab-badge.svg\" alt=\"Open In Colab\"/>\n",
    "</a>\n",
    "\n",
    "- [5. Predicting results](./05_Predicting_results.ipynb) <a target=\"_blank\" href=\"https://colab.research.google.com/github/moj-analytical-services/splink/blob/splink4_examples_notebooks/docs/demos/tutorials/05_Predicting_results.ipynb\">\n",
    "  <img src=\"https://colab.research.google.com/assets/colab-badge.svg\" alt=\"Open In Colab\"/>\n",
    "</a>\n",
    "\n",
<<<<<<< HEAD
    "- [6. Visualising predictions](./06_Visualising_predictions.ipynb) <a> <a target=\"_blank\" href=\"https://colab.research.google.com/github/moj-analytical-services/splink/blob/splink4_examples_notebooks/docs/demos/tutorials/06_Visualising_predictions.ipynb\">\n",
    "  <img src=\"https://colab.research.google.com/assets/colab-badge.svg\" alt=\"Open In Colab\"/>\n",
    "</a>\n",
    "\n",
    "- [7. Quality assurance](./07_Quality_assurance.ipynb) <a> <a target=\"_blank\" href=\"https://colab.research.google.com/github/moj-analytical-services/splink/blob/splink4_examples_notebooks/docs/demos/tutorials/07_Quality_assurance.ipynb\">\n",
    "  <img src=\"https://colab.research.google.com/assets/colab-badge.svg\" alt=\"Open In Colab\"/>\n",
    "</a>\n",
=======
    "- [7. Evaluation](./07_Evaluation.ipynb)\n",
>>>>>>> ee57483a
    "\n",
    "\n",
    "Throughout the tutorial, we use the duckdb backend, which is the recommended option for smaller datasets of up to around 1 million records on a normal laptop.\n",
    "\n",
    "You can find these tutorial notebooks in the `docs/demos/tutorials/` folder of the  [splink repo](https://github.com/moj-analytical-services/splink/tree/master/docs/demos/tutorials), or click the Colab links to run in your browser.\n",
    "\n",
    "\n",
    "\n",
    "\n",
    "\n",
    "\n",
    "\n",
    "\n"
   ]
  },
  {
   "attachments": {},
   "cell_type": "markdown",
   "id": "33c575ca",
   "metadata": {},
   "source": [
    "## End-to-end demos\n",
    "\n",
    "After following the steps of the tutorial, it might prove useful to have a look at some of the [example notebooks](https://moj-analytical-services.github.io/splink/demos/examples/examples_index.html) that show various use-case scenarios of Splink from start to finish."
   ]
  }
 ],
 "metadata": {
  "kernelspec": {
   "display_name": "Python 3 (ipykernel)",
   "language": "python",
   "name": "python3"
  },
  "language_info": {
   "codemirror_mode": {
    "name": "ipython",
    "version": 3
   },
   "file_extension": ".py",
   "mimetype": "text/x-python",
   "name": "python",
   "nbconvert_exporter": "python",
   "pygments_lexer": "ipython3",
   "version": "3.9.2"
  },
  "vscode": {
   "interpreter": {
    "hash": "3b53fa520a31e303a9636a08ff10a3bbc14893ee50cb37445791fa59628fc75b"
   }
  }
 },
 "nbformat": 4,
 "nbformat_minor": 5
}<|MERGE_RESOLUTION|>--- conflicted
+++ resolved
@@ -1,102 +1,99 @@
 {
- "cells": [
-  {
-   "attachments": {},
-   "cell_type": "markdown",
-   "id": "26e50a28",
-   "metadata": {},
-   "source": [
-    "# Introductory tutorial\n",
-    "\n",
-    "This is the introduction to a seven part tutorial which demonstrates how to de-duplicate a small dataset using simple settings.\n",
-    "\n",
-    "The aim of the tutorial is to demonstrate core Splink functionality succinctly, rather that comprehensively document all configuration options.\n",
-    "\n",
-    "The seven parts are:\n",
-    "\n",
-    "- [1. Data prep pre-requisites](./01_Prerequisites.ipynb) <a target=\"_blank\" href=\"https://colab.research.google.com/github/moj-analytical-services/splink/blob/splink4_examples_notebooks/docs/demos/tutorials/00_Tutorial_introduction.ipynb\">\n",
-    "  <img src=\"https://colab.research.google.com/assets/colab-badge.svg\" alt=\"Open In Colab\"/>\n",
-    "</a>\n",
-    "\n",
-    "\n",
-    "- [2. Exploratory analysis](./02_Exploratory_analysis.ipynb) <a target=\"_blank\" href=\"https://colab.research.google.com/github/moj-analytical-services/splink/blob/splink4_examples_notebooks/docs/demos/tutorials/02_Exploratory_analysis.ipynb\">\n",
-    "  <img src=\"https://colab.research.google.com/assets/colab-badge.svg\" alt=\"Open In Colab\"/>\n",
-    "</a>\n",
-    "\n",
-    "- [3. Choosing blocking rules to optimise runtimes](./03_Blocking.ipynb) <a target=\"_blank\" href=\"https://colab.research.google.com/github/moj-analytical-services/splink/blob/splink4_examples_notebooks/docs/demos/tutorials/03_Blocking.ipynb\">\n",
-    "  <img src=\"https://colab.research.google.com/assets/colab-badge.svg\" alt=\"Open In Colab\"/>\n",
-    "</a>\n",
-    "\n",
-    "- [4. Estimating model parameters](./04_Estimating_model_parameters.ipynb) <a target=\"_blank\" href=\"https://colab.research.google.com/github/moj-analytical-services/splink/blob/splink4_examples_notebooks/docs/demos/tutorials/04_Estimating_model_parameters.ipynb\">\n",
-    "  <img src=\"https://colab.research.google.com/assets/colab-badge.svg\" alt=\"Open In Colab\"/>\n",
-    "</a>\n",
-    "\n",
-    "- [5. Predicting results](./05_Predicting_results.ipynb) <a target=\"_blank\" href=\"https://colab.research.google.com/github/moj-analytical-services/splink/blob/splink4_examples_notebooks/docs/demos/tutorials/05_Predicting_results.ipynb\">\n",
-    "  <img src=\"https://colab.research.google.com/assets/colab-badge.svg\" alt=\"Open In Colab\"/>\n",
-    "</a>\n",
-    "\n",
-<<<<<<< HEAD
-    "- [6. Visualising predictions](./06_Visualising_predictions.ipynb) <a> <a target=\"_blank\" href=\"https://colab.research.google.com/github/moj-analytical-services/splink/blob/splink4_examples_notebooks/docs/demos/tutorials/06_Visualising_predictions.ipynb\">\n",
-    "  <img src=\"https://colab.research.google.com/assets/colab-badge.svg\" alt=\"Open In Colab\"/>\n",
-    "</a>\n",
-    "\n",
-    "- [7. Quality assurance](./07_Quality_assurance.ipynb) <a> <a target=\"_blank\" href=\"https://colab.research.google.com/github/moj-analytical-services/splink/blob/splink4_examples_notebooks/docs/demos/tutorials/07_Quality_assurance.ipynb\">\n",
-    "  <img src=\"https://colab.research.google.com/assets/colab-badge.svg\" alt=\"Open In Colab\"/>\n",
-    "</a>\n",
-=======
-    "- [7. Evaluation](./07_Evaluation.ipynb)\n",
->>>>>>> ee57483a
-    "\n",
-    "\n",
-    "Throughout the tutorial, we use the duckdb backend, which is the recommended option for smaller datasets of up to around 1 million records on a normal laptop.\n",
-    "\n",
-    "You can find these tutorial notebooks in the `docs/demos/tutorials/` folder of the  [splink repo](https://github.com/moj-analytical-services/splink/tree/master/docs/demos/tutorials), or click the Colab links to run in your browser.\n",
-    "\n",
-    "\n",
-    "\n",
-    "\n",
-    "\n",
-    "\n",
-    "\n",
-    "\n"
-   ]
-  },
-  {
-   "attachments": {},
-   "cell_type": "markdown",
-   "id": "33c575ca",
-   "metadata": {},
-   "source": [
-    "## End-to-end demos\n",
-    "\n",
-    "After following the steps of the tutorial, it might prove useful to have a look at some of the [example notebooks](https://moj-analytical-services.github.io/splink/demos/examples/examples_index.html) that show various use-case scenarios of Splink from start to finish."
-   ]
-  }
- ],
- "metadata": {
-  "kernelspec": {
-   "display_name": "Python 3 (ipykernel)",
-   "language": "python",
-   "name": "python3"
-  },
-  "language_info": {
-   "codemirror_mode": {
-    "name": "ipython",
-    "version": 3
-   },
-   "file_extension": ".py",
-   "mimetype": "text/x-python",
-   "name": "python",
-   "nbconvert_exporter": "python",
-   "pygments_lexer": "ipython3",
-   "version": "3.9.2"
-  },
-  "vscode": {
-   "interpreter": {
-    "hash": "3b53fa520a31e303a9636a08ff10a3bbc14893ee50cb37445791fa59628fc75b"
-   }
-  }
- },
- "nbformat": 4,
- "nbformat_minor": 5
+    "cells": [
+        {
+            "attachments": {},
+            "cell_type": "markdown",
+            "id": "26e50a28",
+            "metadata": {},
+            "source": [
+                "# Introductory tutorial\n",
+                "\n",
+                "This is the introduction to a seven part tutorial which demonstrates how to de-duplicate a small dataset using simple settings.\n",
+                "\n",
+                "The aim of the tutorial is to demonstrate core Splink functionality succinctly, rather that comprehensively document all configuration options.\n",
+                "\n",
+                "The seven parts are:\n",
+                "\n",
+                "- [1. Data prep pre-requisites](./01_Prerequisites.ipynb) <a target=\"_blank\" href=\"https://colab.research.google.com/github/moj-analytical-services/splink/blob/splink4_examples_notebooks/docs/demos/tutorials/00_Tutorial_introduction.ipynb\">\n",
+                "  <img src=\"https://colab.research.google.com/assets/colab-badge.svg\" alt=\"Open In Colab\"/>\n",
+                "</a>\n",
+                "\n",
+                "\n",
+                "- [2. Exploratory analysis](./02_Exploratory_analysis.ipynb) <a target=\"_blank\" href=\"https://colab.research.google.com/github/moj-analytical-services/splink/blob/splink4_examples_notebooks/docs/demos/tutorials/02_Exploratory_analysis.ipynb\">\n",
+                "  <img src=\"https://colab.research.google.com/assets/colab-badge.svg\" alt=\"Open In Colab\"/>\n",
+                "</a>\n",
+                "\n",
+                "- [3. Choosing blocking rules to optimise runtimes](./03_Blocking.ipynb) <a target=\"_blank\" href=\"https://colab.research.google.com/github/moj-analytical-services/splink/blob/splink4_examples_notebooks/docs/demos/tutorials/03_Blocking.ipynb\">\n",
+                "  <img src=\"https://colab.research.google.com/assets/colab-badge.svg\" alt=\"Open In Colab\"/>\n",
+                "</a>\n",
+                "\n",
+                "- [4. Estimating model parameters](./04_Estimating_model_parameters.ipynb) <a target=\"_blank\" href=\"https://colab.research.google.com/github/moj-analytical-services/splink/blob/splink4_examples_notebooks/docs/demos/tutorials/04_Estimating_model_parameters.ipynb\">\n",
+                "  <img src=\"https://colab.research.google.com/assets/colab-badge.svg\" alt=\"Open In Colab\"/>\n",
+                "</a>\n",
+                "\n",
+                "- [5. Predicting results](./05_Predicting_results.ipynb) <a target=\"_blank\" href=\"https://colab.research.google.com/github/moj-analytical-services/splink/blob/splink4_examples_notebooks/docs/demos/tutorials/05_Predicting_results.ipynb\">\n",
+                "  <img src=\"https://colab.research.google.com/assets/colab-badge.svg\" alt=\"Open In Colab\"/>\n",
+                "</a>\n",
+                "\n",
+                "- [6. Visualising predictions](./06_Visualising_predictions.ipynb) <a> <a target=\"_blank\" href=\"https://colab.research.google.com/github/moj-analytical-services/splink/blob/splink4_examples_notebooks/docs/demos/tutorials/06_Visualising_predictions.ipynb\">\n",
+                "  <img src=\"https://colab.research.google.com/assets/colab-badge.svg\" alt=\"Open In Colab\"/>\n",
+                "</a>\n",
+                "\n",
+                "- [7. Quality assurance](./07_Quality_assurance.ipynb) <a> <a target=\"_blank\" href=\"https://colab.research.google.com/github/moj-analytical-services/splink/blob/splink4_examples_notebooks/docs/demos/tutorials/07_Quality_assurance.ipynb\">\n",
+                "  <img src=\"https://colab.research.google.com/assets/colab-badge.svg\" alt=\"Open In Colab\"/>\n",
+                "</a>\n",
+                "- [7. Evaluation](./07_Evaluation.ipynb)\n",
+                "\n",
+                "\n",
+                "Throughout the tutorial, we use the duckdb backend, which is the recommended option for smaller datasets of up to around 1 million records on a normal laptop.\n",
+                "\n",
+                "You can find these tutorial notebooks in the `docs/demos/tutorials/` folder of the  [splink repo](https://github.com/moj-analytical-services/splink/tree/master/docs/demos/tutorials), or click the Colab links to run in your browser.\n",
+                "\n",
+                "\n",
+                "\n",
+                "\n",
+                "\n",
+                "\n",
+                "\n",
+                "\n"
+            ]
+        },
+        {
+            "attachments": {},
+            "cell_type": "markdown",
+            "id": "33c575ca",
+            "metadata": {},
+            "source": [
+                "## End-to-end demos\n",
+                "\n",
+                "After following the steps of the tutorial, it might prove useful to have a look at some of the [example notebooks](https://moj-analytical-services.github.io/splink/demos/examples/examples_index.html) that show various use-case scenarios of Splink from start to finish."
+            ]
+        }
+    ],
+    "metadata": {
+        "kernelspec": {
+            "display_name": "Python 3 (ipykernel)",
+            "language": "python",
+            "name": "python3"
+        },
+        "language_info": {
+            "codemirror_mode": {
+                "name": "ipython",
+                "version": 3
+            },
+            "file_extension": ".py",
+            "mimetype": "text/x-python",
+            "name": "python",
+            "nbconvert_exporter": "python",
+            "pygments_lexer": "ipython3",
+            "version": "3.9.2"
+        },
+        "vscode": {
+            "interpreter": {
+                "hash": "3b53fa520a31e303a9636a08ff10a3bbc14893ee50cb37445791fa59628fc75b"
+            }
+        }
+    },
+    "nbformat": 4,
+    "nbformat_minor": 5
 }