--- conflicted
+++ resolved
@@ -104,11 +104,7 @@
     If you're a conda user, you can create a isolated environment according to the
     instructions in the [development quickstart](./development_quickstart.md).
 
-<<<<<<< HEAD
-    This is particularly useful if you're using py > 3.9.10 (which is currently in use in our tests GitHub action) and need to run a secondary set of tests.
-=======
     Another method is to utilise docker 🐳.
->>>>>>> e53a044d
 
     A pre-built Dockerfile for running tests against python version 3.9.10 can be located within [scripts/run_tests.Dockerfile](https://github.com/moj-analytical-services/splink/blob/master/scripts/run_tests.Dockerfile).
 
